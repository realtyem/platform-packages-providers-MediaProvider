/*
 * Copyright (C) 2006 The Android Open Source Project
 *
 * Licensed under the Apache License, Version 2.0 (the "License");
 * you may not use this file except in compliance with the License.
 * You may obtain a copy of the License at
 *
 *      http://www.apache.org/licenses/LICENSE-2.0
 *
 * Unless required by applicable law or agreed to in writing, software
 * distributed under the License is distributed on an "AS IS" BASIS,
 * WITHOUT WARRANTIES OR CONDITIONS OF ANY KIND, either express or implied.
 * See the License for the specific language governing permissions and
 * limitations under the License.
 */

package com.android.providers.media;

import static android.Manifest.permission.ACCESS_CACHE_FILESYSTEM;
import static android.Manifest.permission.INTERACT_ACROSS_USERS;
import static android.Manifest.permission.READ_EXTERNAL_STORAGE;
import static android.Manifest.permission.WRITE_EXTERNAL_STORAGE;
import static android.Manifest.permission.WRITE_MEDIA_STORAGE;
import static android.os.ParcelFileDescriptor.MODE_READ_ONLY;
import static android.os.ParcelFileDescriptor.MODE_WRITE_ONLY;

import android.app.AppOpsManager;
import android.app.SearchManager;
import android.content.BroadcastReceiver;
import android.content.ComponentName;
import android.content.ContentProvider;
import android.content.ContentProviderOperation;
import android.content.ContentProviderResult;
import android.content.ContentResolver;
import android.content.ContentUris;
import android.content.ContentValues;
import android.content.Context;
import android.content.Intent;
import android.content.IntentFilter;
import android.content.OperationApplicationException;
import android.content.ServiceConnection;
import android.content.SharedPreferences;
import android.content.UriMatcher;
import android.content.pm.PackageManager;
import android.content.pm.PackageManager.NameNotFoundException;
import android.content.pm.UserInfo;
import android.content.res.Resources;
import android.database.Cursor;
import android.database.DatabaseUtils;
import android.database.MatrixCursor;
import android.database.sqlite.SQLiteDatabase;
import android.database.sqlite.SQLiteOpenHelper;
import android.database.sqlite.SQLiteQueryBuilder;
import android.graphics.Bitmap;
import android.graphics.BitmapFactory;
import android.media.MediaFile;
import android.media.MediaScanner;
import android.media.MediaScannerConnection;
import android.media.MediaScannerConnection.MediaScannerConnectionClient;
import android.media.MiniThumbFile;
import android.mtp.MtpConstants;
import android.net.Uri;
import android.os.Binder;
import android.os.Build;
import android.os.Bundle;
import android.os.Environment;
import android.os.FileUtils;
import android.os.Handler;
import android.os.HandlerThread;
import android.os.Message;
import android.os.ParcelFileDescriptor;
import android.os.Process;
import android.os.RemoteException;
import android.os.SystemClock;
import android.os.UserHandle;
import android.os.UserManager;
import android.os.storage.StorageManager;
import android.os.storage.StorageVolume;
import android.os.storage.VolumeInfo;
import android.preference.PreferenceManager;
import android.provider.MediaStore;
import android.provider.MediaStore.Audio;
import android.provider.MediaStore.Audio.Playlists;
import android.provider.MediaStore.Files;
import android.provider.MediaStore.Files.FileColumns;
import android.provider.MediaStore.Images;
import android.provider.MediaStore.Images.ImageColumns;
import android.provider.MediaStore.MediaColumns;
import android.provider.MediaStore.Video;
import android.system.ErrnoException;
import android.system.Os;
import android.system.OsConstants;
import android.system.StructStat;
import android.text.TextUtils;
import android.text.format.DateUtils;
import android.util.Log;

import libcore.io.IoUtils;
import libcore.util.EmptyArray;

import java.io.File;
import java.io.FileDescriptor;
import java.io.FileInputStream;
import java.io.FileNotFoundException;
import java.io.IOException;
import java.io.OutputStream;
import java.io.PrintWriter;
import java.util.ArrayList;
import java.util.Collection;
import java.util.HashMap;
import java.util.HashSet;
import java.util.Iterator;
import java.util.List;
import java.util.Locale;
import java.util.PriorityQueue;
import java.util.Stack;

/**
 * Media content provider. See {@link android.provider.MediaStore} for details.
 * Separate databases are kept for each external storage card we see (using the
 * card's ID as an index).  The content visible at content://media/external/...
 * changes with the card.
 */
public class MediaProvider extends ContentProvider {
    private static final Uri MEDIA_URI = Uri.parse("content://media");
    private static final Uri ALBUMART_URI = Uri.parse("content://media/external/audio/albumart");
    private static final int ALBUM_THUMB = 1;
    private static final int IMAGE_THUMB = 2;

    private static final HashMap<String, String> sArtistAlbumsMap = new HashMap<String, String>();
    private static final HashMap<String, String> sFolderArtMap = new HashMap<String, String>();

    /** Resolved canonical path to external storage. */
    private String mExternalPath;
    /** Resolved canonical path to cache storage. */
    private String mCachePath;
    /** Resolved canonical path to legacy storage. */
    private String mLegacyPath;

    private void updateStoragePaths() {
        mExternalStoragePaths = mStorageManager.getVolumePaths();
        try {
            mExternalPath =
                    Environment.getExternalStorageDirectory().getCanonicalPath() + File.separator;
            mCachePath =
                    Environment.getDownloadCacheDirectory().getCanonicalPath() + File.separator;
            mLegacyPath =
                    Environment.getLegacyExternalStorageDirectory().getCanonicalPath()
                    + File.separator;
        } catch (IOException e) {
            throw new RuntimeException("Unable to resolve canonical paths", e);
        }
    }

    private StorageManager mStorageManager;
    private AppOpsManager mAppOpsManager;

    // In memory cache of path<->id mappings, to speed up inserts during media scan
    HashMap<String, Long> mDirectoryCache = new HashMap<String, Long>();

    // A HashSet of paths that are pending creation of album art thumbnails.
    private HashSet mPendingThumbs = new HashSet();

    // A Stack of outstanding thumbnail requests.
    private Stack mThumbRequestStack = new Stack();

    // The lock of mMediaThumbQueue protects both mMediaThumbQueue and mCurrentThumbRequest.
    private MediaThumbRequest mCurrentThumbRequest = null;
    private PriorityQueue<MediaThumbRequest> mMediaThumbQueue =
            new PriorityQueue<MediaThumbRequest>(MediaThumbRequest.PRIORITY_NORMAL,
            MediaThumbRequest.getComparator());

    private boolean mCaseInsensitivePaths;
    private String[] mExternalStoragePaths = EmptyArray.STRING;

    // For compatibility with the approximately 0 apps that used mediaprovider search in
    // releases 1.0, 1.1 or 1.5
    private String[] mSearchColsLegacy = new String[] {
            android.provider.BaseColumns._ID,
            MediaStore.Audio.Media.MIME_TYPE,
            "(CASE WHEN grouporder=1 THEN " + R.drawable.ic_search_category_music_artist +
            " ELSE CASE WHEN grouporder=2 THEN " + R.drawable.ic_search_category_music_album +
            " ELSE " + R.drawable.ic_search_category_music_song + " END END" +
            ") AS " + SearchManager.SUGGEST_COLUMN_ICON_1,
            "0 AS " + SearchManager.SUGGEST_COLUMN_ICON_2,
            "text1 AS " + SearchManager.SUGGEST_COLUMN_TEXT_1,
            "text1 AS " + SearchManager.SUGGEST_COLUMN_QUERY,
            "CASE when grouporder=1 THEN data1 ELSE artist END AS data1",
            "CASE when grouporder=1 THEN data2 ELSE " +
                "CASE WHEN grouporder=2 THEN NULL ELSE album END END AS data2",
            "match as ar",
            SearchManager.SUGGEST_COLUMN_INTENT_DATA,
            "grouporder",
            "NULL AS itemorder" // We should be sorting by the artist/album/title keys, but that
                                // column is not available here, and the list is already sorted.
    };
    private String[] mSearchColsFancy = new String[] {
            android.provider.BaseColumns._ID,
            MediaStore.Audio.Media.MIME_TYPE,
            MediaStore.Audio.Artists.ARTIST,
            MediaStore.Audio.Albums.ALBUM,
            MediaStore.Audio.Media.TITLE,
            "data1",
            "data2",
    };
    // If this array gets changed, please update the constant below to point to the correct item.
    private String[] mSearchColsBasic = new String[] {
            android.provider.BaseColumns._ID,
            MediaStore.Audio.Media.MIME_TYPE,
            "(CASE WHEN grouporder=1 THEN " + R.drawable.ic_search_category_music_artist +
            " ELSE CASE WHEN grouporder=2 THEN " + R.drawable.ic_search_category_music_album +
            " ELSE " + R.drawable.ic_search_category_music_song + " END END" +
            ") AS " + SearchManager.SUGGEST_COLUMN_ICON_1,
            "text1 AS " + SearchManager.SUGGEST_COLUMN_TEXT_1,
            "text1 AS " + SearchManager.SUGGEST_COLUMN_QUERY,
            "(CASE WHEN grouporder=1 THEN '%1'" +  // %1 gets replaced with localized string.
            " ELSE CASE WHEN grouporder=3 THEN artist || ' - ' || album" +
            " ELSE CASE WHEN text2!='" + MediaStore.UNKNOWN_STRING + "' THEN text2" +
            " ELSE NULL END END END) AS " + SearchManager.SUGGEST_COLUMN_TEXT_2,
            SearchManager.SUGGEST_COLUMN_INTENT_DATA
    };
    // Position of the TEXT_2 item in the above array.
    private final int SEARCH_COLUMN_BASIC_TEXT2 = 5;

    private static final String[] sMediaTableColumns = new String[] {
            FileColumns._ID,
            FileColumns.MEDIA_TYPE,
    };

    private static final String[] sIdOnlyColumn = new String[] {
        FileColumns._ID
    };

    private static final String[] sDataOnlyColumn = new String[] {
        FileColumns.DATA
    };

    private static final String[] sMediaTypeDataId = new String[] {
        FileColumns.MEDIA_TYPE,
        FileColumns.DATA,
        FileColumns._ID
    };

    private static final String[] sPlaylistIdPlayOrder = new String[] {
        Playlists.Members.PLAYLIST_ID,
        Playlists.Members.PLAY_ORDER
    };

    private static final String[] sDataId = new String[] {
        FileColumns.DATA,
        FileColumns._ID
    };

    private static final String ID_NOT_PARENT_CLAUSE =
            "_id NOT IN (SELECT parent FROM files)";

    private static final String PARENT_NOT_PRESENT_CLAUSE =
            "parent != 0 AND parent NOT IN (SELECT _id FROM files)";

    private Uri mAlbumArtBaseUri = Uri.parse("content://media/external/audio/albumart");

    private static final String CANONICAL = "canonical";

    private BroadcastReceiver mUnmountReceiver = new BroadcastReceiver() {
        @Override
        public void onReceive(Context context, Intent intent) {
            if (Intent.ACTION_MEDIA_EJECT.equals(intent.getAction())) {
                StorageVolume storage = (StorageVolume)intent.getParcelableExtra(
                        StorageVolume.EXTRA_STORAGE_VOLUME);
                // If primary external storage is ejected, then remove the external volume
                // notify all cursors backed by data on that volume.
                if (storage.getPath().equals(mExternalStoragePaths[0])) {
                    detachVolume(Uri.parse("content://media/external"));
                    sFolderArtMap.clear();
                    MiniThumbFile.reset();
                } else {
                    // If secondary external storage is ejected, then we delete all database
                    // entries for that storage from the files table.
                    DatabaseHelper database;
                    synchronized (mDatabases) {
                        // This synchronized block is limited to avoid a potential deadlock
                        // with bulkInsert() method.
                        database = mDatabases.get(EXTERNAL_VOLUME);
                    }
                    Uri uri = Uri.parse("file://" + storage.getPath());
                    if (database != null) {
                        try {
                            // Send media scanner started and stopped broadcasts for apps that rely
                            // on these Intents for coarse grained media database notifications.
                            context.sendBroadcast(
                                    new Intent(Intent.ACTION_MEDIA_SCANNER_STARTED, uri));

                            // don't send objectRemoved events - MTP be sending StorageRemoved anyway
                            mDisableMtpObjectCallbacks = true;
                            Log.d(TAG, "deleting all entries for storage " + storage);
                            SQLiteDatabase db = database.getWritableDatabase();
                            // First clear the file path to disable the _DELETE_FILE database hook.
                            // We do this to avoid deleting files if the volume is remounted while
                            // we are still processing the unmount event.
                            ContentValues values = new ContentValues();
                            values.putNull(Files.FileColumns.DATA);
                            String where = FileColumns.STORAGE_ID + "=?";
                            String[] whereArgs = new String[] { Integer.toString(storage.getStorageId()) };
                            database.mNumUpdates++;
                            db.beginTransaction();
                            try {
                                db.update("files", values, where, whereArgs);
                                // now delete the records
                                database.mNumDeletes++;
                                int numpurged = db.delete("files", where, whereArgs);
                                logToDb(db, "removed " + numpurged +
                                        " rows for ejected filesystem " + storage.getPath());
                                db.setTransactionSuccessful();
                            } finally {
                                db.endTransaction();
                            }
                            // notify on media Uris as well as the files Uri
                            context.getContentResolver().notifyChange(
                                    Audio.Media.getContentUri(EXTERNAL_VOLUME), null);
                            context.getContentResolver().notifyChange(
                                    Images.Media.getContentUri(EXTERNAL_VOLUME), null);
                            context.getContentResolver().notifyChange(
                                    Video.Media.getContentUri(EXTERNAL_VOLUME), null);
                            context.getContentResolver().notifyChange(
                                    Files.getContentUri(EXTERNAL_VOLUME), null);
                        } catch (Exception e) {
                            Log.e(TAG, "exception deleting storage entries", e);
                        } finally {
                            context.sendBroadcast(
                                    new Intent(Intent.ACTION_MEDIA_SCANNER_FINISHED, uri));
                            mDisableMtpObjectCallbacks = false;
                        }
                    }
                }
            }
        }
    };

    // set to disable sending events when the operation originates from MTP
    private boolean mDisableMtpObjectCallbacks;

    private final SQLiteDatabase.CustomFunction mObjectRemovedCallback =
                new SQLiteDatabase.CustomFunction() {
        public void callback(String[] args) {
            // We could remove only the deleted entry from the cache, but that
            // requires the path, which we don't have here, so instead we just
            // clear the entire cache.
            // TODO: include the path in the callback and only remove the affected
            // entry from the cache
            mDirectoryCache.clear();
            // do nothing if the operation originated from MTP
            if (mDisableMtpObjectCallbacks) return;

            Log.d(TAG, "object removed " + args[0]);
            IMtpService mtpService = mMtpService;
            if (mtpService != null) {
                try {
                    sendObjectRemoved(Integer.parseInt(args[0]));
                } catch (NumberFormatException e) {
                    Log.e(TAG, "NumberFormatException in mObjectRemovedCallback", e);
                }
            }
        }
    };

    /**
     * Wrapper class for a specific database (associated with one particular
     * external card, or with internal storage).  Can open the actual database
     * on demand, create and upgrade the schema, etc.
     */
    static final class DatabaseHelper extends SQLiteOpenHelper {
        final Context mContext;
        final String mName;
        final boolean mInternal;  // True if this is the internal database
        final boolean mEarlyUpgrade;
        final SQLiteDatabase.CustomFunction mObjectRemovedCallback;
        boolean mUpgradeAttempted; // Used for upgrade error handling
        int mNumQueries;
        int mNumUpdates;
        int mNumInserts;
        int mNumDeletes;
        long mScanStartTime;
        long mScanStopTime;

        // In memory caches of artist and album data.
        HashMap<String, Long> mArtistCache = new HashMap<String, Long>();
        HashMap<String, Long> mAlbumCache = new HashMap<String, Long>();

        public DatabaseHelper(Context context, String name, boolean internal,
                boolean earlyUpgrade,
                SQLiteDatabase.CustomFunction objectRemovedCallback) {
            super(context, name, null, getDatabaseVersion(context));
            mContext = context;
            mName = name;
            mInternal = internal;
            mEarlyUpgrade = earlyUpgrade;
            mObjectRemovedCallback = objectRemovedCallback;
            setWriteAheadLoggingEnabled(true);
        }

        /**
         * Creates database the first time we try to open it.
         */
        @Override
        public void onCreate(final SQLiteDatabase db) {
            updateDatabase(mContext, db, mInternal, 0, getDatabaseVersion(mContext));
        }

        /**
         * Updates the database format when a new content provider is used
         * with an older database format.
         */
        @Override
        public void onUpgrade(final SQLiteDatabase db, final int oldV, final int newV) {
            mUpgradeAttempted = true;
            updateDatabase(mContext, db, mInternal, oldV, newV);
        }

        @Override
        public synchronized SQLiteDatabase getWritableDatabase() {
            SQLiteDatabase result = null;
            mUpgradeAttempted = false;
            try {
                result = super.getWritableDatabase();
            } catch (Exception e) {
                if (!mUpgradeAttempted) {
                    Log.e(TAG, "failed to open database " + mName, e);
                    return null;
                }
            }

            // If we failed to open the database during an upgrade, delete the file and try again.
            // This will result in the creation of a fresh database, which will be repopulated
            // when the media scanner runs.
            if (result == null && mUpgradeAttempted) {
                mContext.deleteDatabase(mName);
                result = super.getWritableDatabase();
            }
            return result;
        }

        /**
         * For devices that have removable storage, we support keeping multiple databases
         * to allow users to switch between a number of cards.
         * On such devices, touch this particular database and garbage collect old databases.
         * An LRU cache system is used to clean up databases for old external
         * storage volumes.
         */
        @Override
        public void onOpen(SQLiteDatabase db) {

            if (mInternal) return;  // The internal database is kept separately.

            if (mEarlyUpgrade) return; // Doing early upgrade.

            if (mObjectRemovedCallback != null) {
                db.addCustomFunction("_OBJECT_REMOVED", 1, mObjectRemovedCallback);
            }

            // the code below is only needed on devices with removable storage
            if (!Environment.isExternalStorageRemovable()) return;

            // touch the database file to show it is most recently used
            File file = new File(db.getPath());
            long now = System.currentTimeMillis();
            file.setLastModified(now);

            // delete least recently used databases if we are over the limit
            String[] databases = mContext.databaseList();
            // Don't delete wal auxiliary files(db-shm and db-wal) directly because db file may
            // not be deleted, and it will cause Disk I/O error when accessing this database.
            List<String> dbList = new ArrayList<String>();
            for (String database : databases) {
                if (database != null && database.endsWith(".db")) {
                    dbList.add(database);
                }
            }
            databases = dbList.toArray(new String[0]);
            int count = databases.length;
            int limit = MAX_EXTERNAL_DATABASES;

            // delete external databases that have not been used in the past two months
            long twoMonthsAgo = now - OBSOLETE_DATABASE_DB;
            for (int i = 0; i < databases.length; i++) {
                File other = mContext.getDatabasePath(databases[i]);
                if (INTERNAL_DATABASE_NAME.equals(databases[i]) || file.equals(other)) {
                    databases[i] = null;
                    count--;
                    if (file.equals(other)) {
                        // reduce limit to account for the existence of the database we
                        // are about to open, which we removed from the list.
                        limit--;
                    }
                } else {
                    long time = other.lastModified();
                    if (time < twoMonthsAgo) {
                        if (LOCAL_LOGV) Log.v(TAG, "Deleting old database " + databases[i]);
                        mContext.deleteDatabase(databases[i]);
                        databases[i] = null;
                        count--;
                    }
                }
            }

            // delete least recently used databases until
            // we are no longer over the limit
            while (count > limit) {
                int lruIndex = -1;
                long lruTime = 0;

                for (int i = 0; i < databases.length; i++) {
                    if (databases[i] != null) {
                        long time = mContext.getDatabasePath(databases[i]).lastModified();
                        if (lruTime == 0 || time < lruTime) {
                            lruIndex = i;
                            lruTime = time;
                        }
                    }
                }

                // delete least recently used database
                if (lruIndex != -1) {
                    if (LOCAL_LOGV) Log.v(TAG, "Deleting old database " + databases[lruIndex]);
                    mContext.deleteDatabase(databases[lruIndex]);
                    databases[lruIndex] = null;
                    count--;
                }
            }
        }
    }

    // synchronize on mMtpServiceConnection when accessing mMtpService
    private IMtpService mMtpService;

    private final ServiceConnection mMtpServiceConnection = new ServiceConnection() {
         public void onServiceConnected(ComponentName className, android.os.IBinder service) {
            synchronized (this) {
                mMtpService = IMtpService.Stub.asInterface(service);
            }
        }

        public void onServiceDisconnected(ComponentName className) {
            synchronized (this) {
                mMtpService = null;
            }
        }
    };

    private static final String[] sDefaultFolderNames = {
        Environment.DIRECTORY_MUSIC,
        Environment.DIRECTORY_PODCASTS,
        Environment.DIRECTORY_RINGTONES,
        Environment.DIRECTORY_ALARMS,
        Environment.DIRECTORY_NOTIFICATIONS,
        Environment.DIRECTORY_PICTURES,
        Environment.DIRECTORY_MOVIES,
        Environment.DIRECTORY_DOWNLOADS,
        Environment.DIRECTORY_DCIM,
    };

    /**
     * Ensure that default folders are created on mounted primary storage
     * devices. We only do this once per volume so we don't annoy the user if
     * deleted manually.
     */
    private void ensureDefaultFolders(DatabaseHelper helper, SQLiteDatabase db) {
        final StorageVolume vol = mStorageManager.getPrimaryVolume();
        final String key;
        if (VolumeInfo.ID_EMULATED_INTERNAL.equals(vol.getId())) {
            key = "created_default_folders";
        } else {
            key = "created_default_folders_" + vol.getUuid();
        }

        final SharedPreferences prefs = PreferenceManager.getDefaultSharedPreferences(getContext());
        if (prefs.getInt(key, 0) == 0) {
            for (String folderName : sDefaultFolderNames) {
                final File folder = new File(vol.getPathFile(), folderName);
                if (!folder.exists()) {
                    folder.mkdirs();
                    insertDirectory(helper, db, folder.getAbsolutePath());
                }
            }

            SharedPreferences.Editor editor = prefs.edit();
            editor.putInt(key, 1);
            editor.commit();
        }
    }

    public static int getDatabaseVersion(Context context) {
        try {
            return context.getPackageManager().getPackageInfo(
                    context.getPackageName(), 0).versionCode;
        } catch (NameNotFoundException e) {
            throw new RuntimeException("couldn't get version code for " + context);
        }
    }

    @Override
    public boolean onCreate() {
        final Context context = getContext();

        mStorageManager = context.getSystemService(StorageManager.class);
        mAppOpsManager = context.getSystemService(AppOpsManager.class);

        sArtistAlbumsMap.put(MediaStore.Audio.Albums._ID, "audio.album_id AS " +
                MediaStore.Audio.Albums._ID);
        sArtistAlbumsMap.put(MediaStore.Audio.Albums.ALBUM, "album");
        sArtistAlbumsMap.put(MediaStore.Audio.Albums.ALBUM_KEY, "album_key");
        sArtistAlbumsMap.put(MediaStore.Audio.Albums.FIRST_YEAR, "MIN(year) AS " +
                MediaStore.Audio.Albums.FIRST_YEAR);
        sArtistAlbumsMap.put(MediaStore.Audio.Albums.LAST_YEAR, "MAX(year) AS " +
                MediaStore.Audio.Albums.LAST_YEAR);
        sArtistAlbumsMap.put(MediaStore.Audio.Media.ARTIST, "artist");
        sArtistAlbumsMap.put(MediaStore.Audio.Media.ARTIST_ID, "artist");
        sArtistAlbumsMap.put(MediaStore.Audio.Media.ARTIST_KEY, "artist_key");
        sArtistAlbumsMap.put(MediaStore.Audio.Albums.NUMBER_OF_SONGS, "count(*) AS " +
                MediaStore.Audio.Albums.NUMBER_OF_SONGS);
        sArtistAlbumsMap.put(MediaStore.Audio.Albums.ALBUM_ART, "album_art._data AS " +
                MediaStore.Audio.Albums.ALBUM_ART);

        mSearchColsBasic[SEARCH_COLUMN_BASIC_TEXT2] =
                mSearchColsBasic[SEARCH_COLUMN_BASIC_TEXT2].replaceAll(
                        "%1", context.getString(R.string.artist_label));
        mDatabases = new HashMap<String, DatabaseHelper>();
        attachVolume(INTERNAL_VOLUME);

        IntentFilter iFilter = new IntentFilter(Intent.ACTION_MEDIA_EJECT);
        iFilter.addDataScheme("file");
        context.registerReceiver(mUnmountReceiver, iFilter);

        // open external database if external storage is mounted
        String state = Environment.getExternalStorageState();
        if (Environment.MEDIA_MOUNTED.equals(state) ||
                Environment.MEDIA_MOUNTED_READ_ONLY.equals(state)) {
            attachVolume(EXTERNAL_VOLUME);
        }

        HandlerThread ht = new HandlerThread("thumbs thread", Process.THREAD_PRIORITY_BACKGROUND);
        ht.start();
        mThumbHandler = new Handler(ht.getLooper()) {
            @Override
            public void handleMessage(Message msg) {
                if (msg.what == IMAGE_THUMB) {
                    synchronized (mMediaThumbQueue) {
                        mCurrentThumbRequest = mMediaThumbQueue.poll();
                    }
                    if (mCurrentThumbRequest == null) {
                        Log.w(TAG, "Have message but no request?");
                    } else {
                        try {
                            if (mCurrentThumbRequest.mPath != null) {
                                File origFile = new File(mCurrentThumbRequest.mPath);
                                if (origFile.exists() && origFile.length() > 0) {
                                    mCurrentThumbRequest.execute();
                                    // Check if more requests for the same image are queued.
                                    synchronized (mMediaThumbQueue) {
                                        for (MediaThumbRequest mtq : mMediaThumbQueue) {
                                            if ((mtq.mOrigId == mCurrentThumbRequest.mOrigId) &&
                                                (mtq.mIsVideo == mCurrentThumbRequest.mIsVideo) &&
                                                (mtq.mMagic == 0) &&
                                                (mtq.mState == MediaThumbRequest.State.WAIT)) {
                                                mtq.mMagic = mCurrentThumbRequest.mMagic;
                                            }
                                        }
                                    }
                                } else {
                                    // original file hasn't been stored yet
                                    synchronized (mMediaThumbQueue) {
                                        Log.w(TAG, "original file hasn't been stored yet: " + mCurrentThumbRequest.mPath);
                                    }
                                }
                            }
                        } catch (IOException ex) {
                            Log.w(TAG, ex);
                        } catch (UnsupportedOperationException ex) {
                            // This could happen if we unplug the sd card during insert/update/delete
                            // See getDatabaseForUri.
                            Log.w(TAG, ex);
                        } catch (OutOfMemoryError err) {
                            /*
                             * Note: Catching Errors is in most cases considered
                             * bad practice. However, in this case it is
                             * motivated by the fact that corrupt or very large
                             * images may cause a huge allocation to be
                             * requested and denied. The bitmap handling API in
                             * Android offers no other way to guard against
                             * these problems than by catching OutOfMemoryError.
                             */
                            Log.w(TAG, err);
                        } finally {
                            synchronized (mCurrentThumbRequest) {
                                mCurrentThumbRequest.mState = MediaThumbRequest.State.DONE;
                                mCurrentThumbRequest.notifyAll();
                            }
                        }
                    }
                } else if (msg.what == ALBUM_THUMB) {
                    ThumbData d;
                    synchronized (mThumbRequestStack) {
                        d = (ThumbData)mThumbRequestStack.pop();
                    }

                    IoUtils.closeQuietly(makeThumbInternal(d));
                    synchronized (mPendingThumbs) {
                        mPendingThumbs.remove(d.path);
                    }
                }
            }
        };

        return true;
    }

    private static final String TABLE_FILES = "files";
    private static final String TABLE_ALBUM_ART = "album_art";
    private static final String TABLE_THUMBNAILS = "thumbnails";
    private static final String TABLE_VIDEO_THUMBNAILS = "videothumbnails";

    private static final String IMAGE_COLUMNS =
                        "_data,_size,_display_name,mime_type,title,date_added," +
                        "date_modified,description,picasa_id,isprivate,latitude,longitude," +
                        "datetaken,orientation,mini_thumb_magic,bucket_id,bucket_display_name," +
                        "width,height";

    private static final String IMAGE_COLUMNSv407 =
                        "_data,_size,_display_name,mime_type,title,date_added," +
                        "date_modified,description,picasa_id,isprivate,latitude,longitude," +
                        "datetaken,orientation,mini_thumb_magic,bucket_id,bucket_display_name";

    private static final String AUDIO_COLUMNSv99 =
                        "_data,_display_name,_size,mime_type,date_added," +
                        "date_modified,title,title_key,duration,artist_id,composer,album_id," +
                        "track,year,is_ringtone,is_music,is_alarm,is_notification,is_podcast," +
                        "bookmark";

    private static final String AUDIO_COLUMNSv100 =
                        "_data,_display_name,_size,mime_type,date_added," +
                        "date_modified,title,title_key,duration,artist_id,composer,album_id," +
                        "track,year,is_ringtone,is_music,is_alarm,is_notification,is_podcast," +
                        "bookmark,album_artist";

    private static final String AUDIO_COLUMNSv405 =
                        "_data,_display_name,_size,mime_type,date_added,is_drm," +
                        "date_modified,title,title_key,duration,artist_id,composer,album_id," +
                        "track,year,is_ringtone,is_music,is_alarm,is_notification,is_podcast," +
                        "bookmark,album_artist";

    private static final String VIDEO_COLUMNS =
                        "_data,_display_name,_size,mime_type,date_added,date_modified," +
                        "title,duration,artist,album,resolution,description,isprivate,tags," +
                        "category,language,mini_thumb_data,latitude,longitude,datetaken," +
                        "mini_thumb_magic,bucket_id,bucket_display_name,bookmark,width," +
                        "height";

    private static final String VIDEO_COLUMNSv407 =
                        "_data,_display_name,_size,mime_type,date_added,date_modified," +
                        "title,duration,artist,album,resolution,description,isprivate,tags," +
                        "category,language,mini_thumb_data,latitude,longitude,datetaken," +
                        "mini_thumb_magic,bucket_id,bucket_display_name, bookmark";

    private static final String PLAYLIST_COLUMNS = "_data,name,date_added,date_modified";

    // restore the database to a clean slate
    private static void makePristine(SQLiteDatabase db) {
        // drop all triggers
        Cursor c = db.query("sqlite_master", new String[] {"name"}, "type is 'trigger'",
                null, null, null, null);
        while (c.moveToNext()) {
            db.execSQL("DROP TRIGGER IF EXISTS " + c.getString(0));
        }
        c.close();

        // drop all views
        c = db.query("sqlite_master", new String[] {"name"}, "type is 'view'",
                null, null, null, null);
        while (c.moveToNext()) {
            db.execSQL("DROP VIEW IF EXISTS " + c.getString(0));
        }
        c.close();

        // drop all indexes
        c = db.query("sqlite_master", new String[] {"name"}, "type is 'index'",
                null, null, null, null);
        while (c.moveToNext()) {
            db.execSQL("DROP INDEX IF EXISTS " + c.getString(0));
        }
        c.close();

        // drop all tables
        c = db.query("sqlite_master", new String[] {"name"}, "type is 'table'",
                null, null, null, null);
        while (c.moveToNext()) {
            db.execSQL("DROP TABLE IF EXISTS " + c.getString(0));
        }
        c.close();
    }

    private static void createLatestSchema(SQLiteDatabase db, boolean internal) {
        makePristine(db);

        db.execSQL("CREATE TABLE android_metadata (locale TEXT)");
        db.execSQL("CREATE TABLE thumbnails (_id INTEGER PRIMARY KEY,_data TEXT,image_id INTEGER,"
                + "kind INTEGER,width INTEGER,height INTEGER)");
        db.execSQL("CREATE TABLE artists (artist_id INTEGER PRIMARY KEY,"
                + "artist_key TEXT NOT NULL UNIQUE,artist TEXT NOT NULL)");
        db.execSQL("CREATE TABLE albums (album_id INTEGER PRIMARY KEY,"
                + "album_key TEXT NOT NULL UNIQUE,album TEXT NOT NULL)");
        db.execSQL("CREATE TABLE album_art (album_id INTEGER PRIMARY KEY,_data TEXT)");
        db.execSQL("CREATE TABLE videothumbnails (_id INTEGER PRIMARY KEY,_data TEXT,"
                + "video_id INTEGER,kind INTEGER,width INTEGER,height INTEGER)");
        db.execSQL("CREATE TABLE files (_id INTEGER PRIMARY KEY AUTOINCREMENT,"
                + "_data TEXT UNIQUE COLLATE NOCASE,_size INTEGER,format INTEGER,parent INTEGER,"
                + "date_added INTEGER,date_modified INTEGER,mime_type TEXT,title TEXT,"
                + "description TEXT,_display_name TEXT,picasa_id TEXT,orientation INTEGER,"
                + "latitude DOUBLE,longitude DOUBLE,datetaken INTEGER,mini_thumb_magic INTEGER,"
                + "bucket_id TEXT,bucket_display_name TEXT,isprivate INTEGER,title_key TEXT,"
                + "artist_id INTEGER,album_id INTEGER,composer TEXT,track INTEGER,"
                + "year INTEGER CHECK(year!=0),is_ringtone INTEGER,is_music INTEGER,"
                + "is_alarm INTEGER,is_notification INTEGER,is_podcast INTEGER,album_artist TEXT,"
                + "duration INTEGER,bookmark INTEGER,artist TEXT,album TEXT,resolution TEXT,"
                + "tags TEXT,category TEXT,language TEXT,mini_thumb_data TEXT,name TEXT,"
                + "media_type INTEGER,old_id INTEGER,storage_id INTEGER,is_drm INTEGER,"
                + "width INTEGER, height INTEGER)");
        db.execSQL("CREATE TABLE log (time DATETIME, message TEXT)");
        if (!internal) {
            db.execSQL("CREATE TABLE audio_genres (_id INTEGER PRIMARY KEY,name TEXT NOT NULL)");
            db.execSQL("CREATE TABLE audio_genres_map (_id INTEGER PRIMARY KEY,"
                    + "audio_id INTEGER NOT NULL,genre_id INTEGER NOT NULL,"
                    + "UNIQUE (audio_id,genre_id) ON CONFLICT IGNORE)");
            db.execSQL("CREATE TABLE audio_playlists_map (_id INTEGER PRIMARY KEY,"
                    + "audio_id INTEGER NOT NULL,playlist_id INTEGER NOT NULL,"
                    + "play_order INTEGER NOT NULL)");
            db.execSQL("CREATE TRIGGER audio_genres_cleanup DELETE ON audio_genres BEGIN DELETE"
                    + " FROM audio_genres_map WHERE genre_id = old._id;END");
            db.execSQL("CREATE TRIGGER audio_playlists_cleanup DELETE ON files"
                    + " WHEN old.media_type=4"
                    + " BEGIN DELETE FROM audio_playlists_map WHERE playlist_id = old._id;"
                    + "SELECT _DELETE_FILE(old._data);END");
            db.execSQL("CREATE TRIGGER files_cleanup DELETE ON files"
                    + " BEGIN SELECT _OBJECT_REMOVED(old._id);END");
            db.execSQL("CREATE VIEW audio_playlists AS SELECT _id,_data,name,date_added,date_modified"
                    + " FROM files WHERE media_type=4");
        }

        db.execSQL("CREATE INDEX image_id_index on thumbnails(image_id)");
        db.execSQL("CREATE INDEX album_idx on albums(album)");
        db.execSQL("CREATE INDEX albumkey_index on albums(album_key)");
        db.execSQL("CREATE INDEX artist_idx on artists(artist)");
        db.execSQL("CREATE INDEX artistkey_index on artists(artist_key)");
        db.execSQL("CREATE INDEX video_id_index on videothumbnails(video_id)");
        db.execSQL("CREATE INDEX album_id_idx ON files(album_id)");
        db.execSQL("CREATE INDEX artist_id_idx ON files(artist_id)");
        db.execSQL("CREATE INDEX bucket_index on files(bucket_id,media_type,datetaken, _id)");
        db.execSQL("CREATE INDEX bucket_name on files(bucket_id,media_type,bucket_display_name)");
        db.execSQL("CREATE INDEX format_index ON files(format)");
        db.execSQL("CREATE INDEX media_type_index ON files(media_type)");
        db.execSQL("CREATE INDEX parent_index ON files(parent)");
        db.execSQL("CREATE INDEX path_index ON files(_data)");
        db.execSQL("CREATE INDEX sort_index ON files(datetaken ASC, _id ASC)");
        db.execSQL("CREATE INDEX title_idx ON files(title)");
        db.execSQL("CREATE INDEX titlekey_index ON files(title_key)");

        db.execSQL("CREATE VIEW audio_meta AS SELECT _id,_data,_display_name,_size,mime_type,"
                + "date_added,is_drm,date_modified,title,title_key,duration,artist_id,composer,"
                + "album_id,track,year,is_ringtone,is_music,is_alarm,is_notification,is_podcast,"
                + "bookmark,album_artist FROM files WHERE media_type=2");
        db.execSQL("CREATE VIEW artists_albums_map AS SELECT DISTINCT artist_id, album_id"
                + " FROM audio_meta");
        db.execSQL("CREATE VIEW audio as SELECT * FROM audio_meta LEFT OUTER JOIN artists"
                + " ON audio_meta.artist_id=artists.artist_id LEFT OUTER JOIN albums"
                + " ON audio_meta.album_id=albums.album_id");
        db.execSQL("CREATE VIEW album_info AS SELECT audio.album_id AS _id, album, album_key,"
                + " MIN(year) AS minyear, MAX(year) AS maxyear, artist, artist_id, artist_key,"
                + " count(*) AS numsongs,album_art._data AS album_art FROM audio"
                + " LEFT OUTER JOIN album_art ON audio.album_id=album_art.album_id WHERE is_music=1"
                + " GROUP BY audio.album_id");
        db.execSQL("CREATE VIEW searchhelpertitle AS SELECT * FROM audio ORDER BY title_key");
        db.execSQL("CREATE VIEW artist_info AS SELECT artist_id AS _id, artist, artist_key,"
                + " COUNT(DISTINCT album_key) AS number_of_albums, COUNT(*) AS number_of_tracks"
                + " FROM audio"
                + " WHERE is_music=1 GROUP BY artist_key");
        db.execSQL("CREATE VIEW search AS SELECT _id,'artist' AS mime_type,artist,NULL AS album,"
                + "NULL AS title,artist AS text1,NULL AS text2,number_of_albums AS data1,"
                + "number_of_tracks AS data2,artist_key AS match,"
                + "'content://media/external/audio/artists/'||_id AS suggest_intent_data,"
                + "1 AS grouporder FROM artist_info WHERE (artist!='<unknown>')"
                + " UNION ALL SELECT _id,'album' AS mime_type,artist,album,"
                + "NULL AS title,album AS text1,artist AS text2,NULL AS data1,"
                + "NULL AS data2,artist_key||' '||album_key AS match,"
                + "'content://media/external/audio/albums/'||_id AS suggest_intent_data,"
                + "2 AS grouporder FROM album_info"
                + " WHERE (album!='<unknown>')"
                + " UNION ALL SELECT searchhelpertitle._id AS _id,mime_type,artist,album,title,"
                + "title AS text1,artist AS text2,NULL AS data1,"
                + "NULL AS data2,artist_key||' '||album_key||' '||title_key AS match,"
                + "'content://media/external/audio/media/'||searchhelpertitle._id"
                + " AS suggest_intent_data,"
                + "3 AS grouporder FROM searchhelpertitle WHERE (title != '')");
        db.execSQL("CREATE VIEW audio_genres_map_noid AS SELECT audio_id,genre_id"
                + " FROM audio_genres_map");
        db.execSQL("CREATE VIEW images AS SELECT _id,_data,_size,_display_name,mime_type,title,"
                + "date_added,date_modified,description,picasa_id,isprivate,latitude,longitude,"
                + "datetaken,orientation,mini_thumb_magic,bucket_id,bucket_display_name,width,"
                + "height FROM files WHERE media_type=1");
        db.execSQL("CREATE VIEW video AS SELECT _id,_data,_display_name,_size,mime_type,"
                + "date_added,date_modified,title,duration,artist,album,resolution,description,"
                + "isprivate,tags,category,language,mini_thumb_data,latitude,longitude,datetaken,"
                + "mini_thumb_magic,bucket_id,bucket_display_name,bookmark,width,height"
                + " FROM files WHERE media_type=3");

        db.execSQL("CREATE TRIGGER albumart_cleanup1 DELETE ON albums BEGIN DELETE FROM album_art"
                + " WHERE album_id = old.album_id;END");
        db.execSQL("CREATE TRIGGER albumart_cleanup2 DELETE ON album_art"
                + " BEGIN SELECT _DELETE_FILE(old._data);END");
    }

    private static void updateFromKKSchema(SQLiteDatabase db, boolean internal, int fromVersion) {
        // Delete albums and artists, then clear the modification time on songs, which
        // will cause the media scanner to rescan everything, rebuilding the artist and
        // album tables along the way, while preserving playlists.
        // We need this rescan because ICU also changed, and now generates different
        // collation keys
        db.execSQL("DELETE from albums");
        db.execSQL("DELETE from artists");
        db.execSQL("UPDATE files SET date_modified=0;");
    }

    /**
     * This method takes care of updating all the tables in the database to the
     * current version, creating them if necessary.
     * This method can only update databases at schema 700 or higher, which was
     * used by the KitKat release. Older database will be cleared and recreated.
     * @param db Database
     * @param internal True if this is the internal media database
     */
    private static void updateDatabase(Context context, SQLiteDatabase db, boolean internal,
            int fromVersion, int toVersion) {

        // sanity checks
        int dbversion = getDatabaseVersion(context);
        if (toVersion != dbversion) {
            Log.e(TAG, "Illegal update request. Got " + toVersion + ", expected " + dbversion);
            throw new IllegalArgumentException();
        } else if (fromVersion > toVersion) {
            Log.e(TAG, "Illegal update request: can't downgrade from " + fromVersion +
                    " to " + toVersion + ". Did you forget to wipe data?");
            throw new IllegalArgumentException();
        }
        long startTime = SystemClock.currentTimeMicro();

        if (fromVersion < 700) {
            // Anything older than KK is recreated from scratch
            createLatestSchema(db, internal);
        } else if (fromVersion < 800) {
            updateFromKKSchema(db, internal, fromVersion);
        }

        sanityCheck(db, fromVersion);
        long elapsedSeconds = (SystemClock.currentTimeMicro() - startTime) / 1000000;
        logToDb(db, "Database upgraded from version " + fromVersion + " to " + toVersion
                + " in " + elapsedSeconds + " seconds");
    }

    /**
     * Write a persistent diagnostic message to the log table.
     */
    static void logToDb(SQLiteDatabase db, String message) {
        db.execSQL("INSERT OR REPLACE" +
                " INTO log (time,message) VALUES (strftime('%Y-%m-%d %H:%M:%f','now'),?);",
                new String[] { message });
        // delete all but the last 500 rows
        db.execSQL("DELETE FROM log WHERE rowid IN" +
                " (SELECT rowid FROM log ORDER BY rowid DESC LIMIT 500,-1);");
    }

    /**
     * Perform a simple sanity check on the database. Currently this tests
     * whether all the _data entries in audio_meta are unique
     */
    private static void sanityCheck(SQLiteDatabase db, int fromVersion) {
        Cursor c1 = null;
        Cursor c2 = null;
        try {
            c1 = db.query("audio_meta", new String[] {"count(*)"},
                    null, null, null, null, null);
            c2 = db.query("audio_meta", new String[] {"count(distinct _data)"},
                    null, null, null, null, null);
            c1.moveToFirst();
            c2.moveToFirst();
            int num1 = c1.getInt(0);
            int num2 = c2.getInt(0);
            if (num1 != num2) {
                Log.e(TAG, "audio_meta._data column is not unique while upgrading" +
                        " from schema " +fromVersion + " : " + num1 +"/" + num2);
                // Delete all audio_meta rows so they will be rebuilt by the media scanner
                db.execSQL("DELETE FROM audio_meta;");
            }
        } finally {
            IoUtils.closeQuietly(c1);
            IoUtils.closeQuietly(c2);
        }
    }

    /**
     * @param data The input path
     * @param values the content values, where the bucked id name and bucket display name are updated.
     *
     */
    private static void computeBucketValues(String data, ContentValues values) {
        File parentFile = new File(data).getParentFile();
        if (parentFile == null) {
            parentFile = new File("/");
        }

        // Lowercase the path for hashing. This avoids duplicate buckets if the
        // filepath case is changed externally.
        // Keep the original case for display.
        String path = parentFile.toString().toLowerCase();
        String name = parentFile.getName();

        // Note: the BUCKET_ID and BUCKET_DISPLAY_NAME attributes are spelled the
        // same for both images and video. However, for backwards-compatibility reasons
        // there is no common base class. We use the ImageColumns version here
        values.put(ImageColumns.BUCKET_ID, path.hashCode());
        values.put(ImageColumns.BUCKET_DISPLAY_NAME, name);
    }

    /**
     * @param data The input path
     * @param values the content values, where the display name is updated.
     *
     */
    private static void computeDisplayName(String data, ContentValues values) {
        String s = (data == null ? "" : data.toString());
        int idx = s.lastIndexOf('/');
        if (idx >= 0) {
            s = s.substring(idx + 1);
        }
        values.put("_display_name", s);
    }

    /**
     * Copy taken time from date_modified if we lost the original value (e.g. after factory reset)
     * This works for both video and image tables.
     *
     * @param values the content values, where taken time is updated.
     */
    private static void computeTakenTime(ContentValues values) {
        if (! values.containsKey(Images.Media.DATE_TAKEN)) {
            // This only happens when MediaScanner finds an image file that doesn't have any useful
            // reference to get this value. (e.g. GPSTimeStamp)
            Long lastModified = values.getAsLong(MediaColumns.DATE_MODIFIED);
            if (lastModified != null) {
                values.put(Images.Media.DATE_TAKEN, lastModified * 1000);
            }
        }
    }

    /**
     * This method blocks until thumbnail is ready.
     *
     * @param thumbUri
     * @return
     */
    private boolean waitForThumbnailReady(Uri origUri) {
        Cursor c = this.query(origUri, new String[] { ImageColumns._ID, ImageColumns.DATA,
                ImageColumns.MINI_THUMB_MAGIC}, null, null, null);
        boolean result = false;
        try {
            if (c != null && c.moveToFirst()) {
                long id = c.getLong(0);
                String path = c.getString(1);
                long magic = c.getLong(2);

                MediaThumbRequest req = requestMediaThumbnail(path, origUri,
                        MediaThumbRequest.PRIORITY_HIGH, magic);
                if (req != null) {
                    synchronized (req) {
                        try {
                            while (req.mState == MediaThumbRequest.State.WAIT) {
                                req.wait();
                            }
                        } catch (InterruptedException e) {
                            Log.w(TAG, e);
                        }
                        if (req.mState == MediaThumbRequest.State.DONE) {
                            result = true;
                        }
                    }
                }
            }
        } finally {
            IoUtils.closeQuietly(c);
        }
        return result;
    }

    private boolean matchThumbRequest(MediaThumbRequest req, int pid, long id, long gid,
            boolean isVideo) {
        boolean cancelAllOrigId = (id == -1);
        boolean cancelAllGroupId = (gid == -1);
        return (req.mCallingPid == pid) &&
                (cancelAllGroupId || req.mGroupId == gid) &&
                (cancelAllOrigId || req.mOrigId == id) &&
                (req.mIsVideo == isVideo);
    }

    private boolean queryThumbnail(SQLiteQueryBuilder qb, Uri uri, String table,
            String column, boolean hasThumbnailId) {
        qb.setTables(table);
        if (hasThumbnailId) {
            // For uri dispatched to this method, the 4th path segment is always
            // the thumbnail id.
            qb.appendWhere("_id = " + uri.getPathSegments().get(3));
            // client already knows which thumbnail it wants, bypass it.
            return true;
        }
        String origId = uri.getQueryParameter("orig_id");
        // We can't query ready_flag unless we know original id
        if (origId == null) {
            // this could be thumbnail query for other purpose, bypass it.
            return true;
        }

        boolean needBlocking = "1".equals(uri.getQueryParameter("blocking"));
        boolean cancelRequest = "1".equals(uri.getQueryParameter("cancel"));
        Uri origUri = uri.buildUpon().encodedPath(
                uri.getPath().replaceFirst("thumbnails", "media"))
                .appendPath(origId).build();

        if (needBlocking && !waitForThumbnailReady(origUri)) {
            Log.w(TAG, "original media doesn't exist or it's canceled.");
            return false;
        } else if (cancelRequest) {
            String groupId = uri.getQueryParameter("group_id");
            boolean isVideo = "video".equals(uri.getPathSegments().get(1));
            int pid = Binder.getCallingPid();
            long id = -1;
            long gid = -1;

            try {
                id = Long.parseLong(origId);
                gid = Long.parseLong(groupId);
            } catch (NumberFormatException ex) {
                // invalid cancel request
                return false;
            }

            synchronized (mMediaThumbQueue) {
                if (mCurrentThumbRequest != null &&
                        matchThumbRequest(mCurrentThumbRequest, pid, id, gid, isVideo)) {
                    synchronized (mCurrentThumbRequest) {
                        mCurrentThumbRequest.mState = MediaThumbRequest.State.CANCEL;
                        mCurrentThumbRequest.notifyAll();
                    }
                }
                for (MediaThumbRequest mtq : mMediaThumbQueue) {
                    if (matchThumbRequest(mtq, pid, id, gid, isVideo)) {
                        synchronized (mtq) {
                            mtq.mState = MediaThumbRequest.State.CANCEL;
                            mtq.notifyAll();
                        }

                        mMediaThumbQueue.remove(mtq);
                    }
                }
            }
        }

        if (origId != null) {
            qb.appendWhere(column + " = " + origId);
        }
        return true;
    }

    @Override
    public Uri canonicalize(Uri uri) {
        int match = URI_MATCHER.match(uri);

        // only support canonicalizing specific audio Uris
        if (match != AUDIO_MEDIA_ID) {
            return null;
        }
        Cursor c = query(uri, null, null, null, null);
        String title = null;
        Uri.Builder builder = null;

        try {
            if (c == null || c.getCount() != 1 || !c.moveToNext()) {
                return null;
            }

            // Construct a canonical Uri by tacking on some query parameters
            builder = uri.buildUpon();
            builder.appendQueryParameter(CANONICAL, "1");
            title = c.getString(c.getColumnIndex(MediaStore.Audio.Media.TITLE));
        } finally {
            IoUtils.closeQuietly(c);
        }
        if (TextUtils.isEmpty(title)) {
            return null;
        }
        builder.appendQueryParameter(MediaStore.Audio.Media.TITLE, title);
        Uri newUri = builder.build();
        return newUri;
    }

    @Override
    public Uri uncanonicalize(Uri uri) {
        if (uri != null && "1".equals(uri.getQueryParameter(CANONICAL))) {
            int match = URI_MATCHER.match(uri);
            if (match != AUDIO_MEDIA_ID) {
                // this type of canonical Uri is not supported
                return null;
            }
            String titleFromUri = uri.getQueryParameter(MediaStore.Audio.Media.TITLE);
            if (titleFromUri == null) {
                // the required parameter is missing
                return null;
            }
            // clear the query parameters, we don't need them anymore
            uri = uri.buildUpon().clearQuery().build();

            Cursor c = query(uri, null, null, null, null);
            try {
                int titleIdx = c.getColumnIndex(MediaStore.Audio.Media.TITLE);
                if (c != null && c.getCount() == 1 && c.moveToNext() &&
                        titleFromUri.equals(c.getString(titleIdx))) {
                    // the result matched perfectly
                    return uri;
                }

                IoUtils.closeQuietly(c);
                // do a lookup by title
                Uri newUri = MediaStore.Audio.Media.getContentUri(uri.getPathSegments().get(0));

                c = query(newUri, null, MediaStore.Audio.Media.TITLE + "=?",
                        new String[] {titleFromUri}, null);
                if (c == null) {
                    return null;
                }
                if (!c.moveToNext()) {
                    return null;
                }
                // get the first matching entry and return a Uri for it
                long id = c.getLong(c.getColumnIndex(MediaStore.Audio.Media._ID));
                return ContentUris.withAppendedId(newUri, id);
            } finally {
                IoUtils.closeQuietly(c);
            }
        }
        return uri;
    }

    private Uri safeUncanonicalize(Uri uri) {
        Uri newUri = uncanonicalize(uri);
        if (newUri != null) {
            return newUri;
        }
        return uri;
    }

    @SuppressWarnings("fallthrough")
    @Override
    public Cursor query(Uri uri, String[] projectionIn, String selection,
            String[] selectionArgs, String sort) {

        uri = safeUncanonicalize(uri);

        int table = URI_MATCHER.match(uri);
        List<String> prependArgs = new ArrayList<String>();

        // Log.v(TAG, "query: uri="+uri+", selection="+selection);
        // handle MEDIA_SCANNER before calling getDatabaseForUri()
        if (table == MEDIA_SCANNER) {
            if (mMediaScannerVolume == null) {
                return null;
            } else {
                // create a cursor to return volume currently being scanned by the media scanner
                MatrixCursor c = new MatrixCursor(new String[] {MediaStore.MEDIA_SCANNER_VOLUME});
                c.addRow(new String[] {mMediaScannerVolume});
                return c;
            }
        }

        // Used temporarily (until we have unique media IDs) to get an identifier
        // for the current sd card, so that the music app doesn't have to use the
        // non-public getFatVolumeId method
        if (table == FS_ID) {
            MatrixCursor c = new MatrixCursor(new String[] {"fsid"});
            c.addRow(new Integer[] {mVolumeId});
            return c;
        }

        if (table == VERSION) {
            MatrixCursor c = new MatrixCursor(new String[] {"version"});
            c.addRow(new Integer[] {getDatabaseVersion(getContext())});
            return c;
        }

        String groupBy = null;
        DatabaseHelper helper = getDatabaseForUri(uri);
        if (helper == null) {
            return null;
        }
        helper.mNumQueries++;
        SQLiteDatabase db = helper.getReadableDatabase();
        if (db == null) return null;
        SQLiteQueryBuilder qb = new SQLiteQueryBuilder();
        String limit = uri.getQueryParameter("limit");
        String filter = uri.getQueryParameter("filter");
        String [] keywords = null;
        if (filter != null) {
            filter = Uri.decode(filter).trim();
            if (!TextUtils.isEmpty(filter)) {
                String [] searchWords = filter.split(" ");
                keywords = new String[searchWords.length];
                for (int i = 0; i < searchWords.length; i++) {
                    String key = MediaStore.Audio.keyFor(searchWords[i]);
                    key = key.replace("\\", "\\\\");
                    key = key.replace("%", "\\%");
                    key = key.replace("_", "\\_");
                    keywords[i] = key;
                }
            }
        }
        if (uri.getQueryParameter("distinct") != null) {
            qb.setDistinct(true);
        }

        boolean hasThumbnailId = false;

        switch (table) {
            case IMAGES_MEDIA:
                qb.setTables("images");
                if (uri.getQueryParameter("distinct") != null)
                    qb.setDistinct(true);

                // set the project map so that data dir is prepended to _data.
                //qb.setProjectionMap(mImagesProjectionMap, true);
                break;

            case IMAGES_MEDIA_ID:
                qb.setTables("images");
                if (uri.getQueryParameter("distinct") != null)
                    qb.setDistinct(true);

                // set the project map so that data dir is prepended to _data.
                //qb.setProjectionMap(mImagesProjectionMap, true);
                qb.appendWhere("_id=?");
                prependArgs.add(uri.getPathSegments().get(3));
                break;

            case IMAGES_THUMBNAILS_ID:
                hasThumbnailId = true;
            case IMAGES_THUMBNAILS:
                if (!queryThumbnail(qb, uri, "thumbnails", "image_id", hasThumbnailId)) {
                    return null;
                }
                break;

            case AUDIO_MEDIA:
                if (projectionIn != null && projectionIn.length == 1 &&  selectionArgs == null
                        && (selection == null || selection.equalsIgnoreCase("is_music=1")
                          || selection.equalsIgnoreCase("is_podcast=1") )
                        && projectionIn[0].equalsIgnoreCase("count(*)")
                        && keywords != null) {
                    //Log.i("@@@@", "taking fast path for counting songs");
                    qb.setTables("audio_meta");
                } else {
                    qb.setTables("audio");
                    for (int i = 0; keywords != null && i < keywords.length; i++) {
                        if (i > 0) {
                            qb.appendWhere(" AND ");
                        }
                        qb.appendWhere(MediaStore.Audio.Media.ARTIST_KEY +
                                "||" + MediaStore.Audio.Media.ALBUM_KEY +
                                "||" + MediaStore.Audio.Media.TITLE_KEY + " LIKE ? ESCAPE '\\'");
                        prependArgs.add("%" + keywords[i] + "%");
                    }
                }
                break;

            case AUDIO_MEDIA_ID:
                qb.setTables("audio");
                qb.appendWhere("_id=?");
                prependArgs.add(uri.getPathSegments().get(3));
                break;

            case AUDIO_MEDIA_ID_GENRES:
                qb.setTables("audio_genres");
                qb.appendWhere("_id IN (SELECT genre_id FROM " +
                        "audio_genres_map WHERE audio_id=?)");
                prependArgs.add(uri.getPathSegments().get(3));
                break;

            case AUDIO_MEDIA_ID_GENRES_ID:
                qb.setTables("audio_genres");
                qb.appendWhere("_id=?");
                prependArgs.add(uri.getPathSegments().get(5));
                break;

            case AUDIO_MEDIA_ID_PLAYLISTS:
                qb.setTables("audio_playlists");
                qb.appendWhere("_id IN (SELECT playlist_id FROM " +
                        "audio_playlists_map WHERE audio_id=?)");
                prependArgs.add(uri.getPathSegments().get(3));
                break;

            case AUDIO_MEDIA_ID_PLAYLISTS_ID:
                qb.setTables("audio_playlists");
                qb.appendWhere("_id=?");
                prependArgs.add(uri.getPathSegments().get(5));
                break;

            case AUDIO_GENRES:
                qb.setTables("audio_genres");
                break;

            case AUDIO_GENRES_ID:
                qb.setTables("audio_genres");
                qb.appendWhere("_id=?");
                prependArgs.add(uri.getPathSegments().get(3));
                break;

            case AUDIO_GENRES_ALL_MEMBERS:
            case AUDIO_GENRES_ID_MEMBERS:
                {
                    // if simpleQuery is true, we can do a simpler query on just audio_genres_map
                    // we can do this if we have no keywords and our projection includes just columns
                    // from audio_genres_map
                    boolean simpleQuery = (keywords == null && projectionIn != null
                            && (selection == null || selection.equalsIgnoreCase("genre_id=?")));
                    if (projectionIn != null) {
                        for (int i = 0; i < projectionIn.length; i++) {
                            String p = projectionIn[i];
                            if (p.equals("_id")) {
                                // note, this is different from playlist below, because
                                // "_id" used to (wrongly) be the audio id in this query, not
                                // the row id of the entry in the map, and we preserve this
                                // behavior for backwards compatibility
                                simpleQuery = false;
                            }
                            if (simpleQuery && !(p.equals("audio_id") ||
                                    p.equals("genre_id"))) {
                                simpleQuery = false;
                            }
                        }
                    }
                    if (simpleQuery) {
                        qb.setTables("audio_genres_map_noid");
                        if (table == AUDIO_GENRES_ID_MEMBERS) {
                            qb.appendWhere("genre_id=?");
                            prependArgs.add(uri.getPathSegments().get(3));
                        }
                    } else {
                        qb.setTables("audio_genres_map_noid, audio");
                        qb.appendWhere("audio._id = audio_id");
                        if (table == AUDIO_GENRES_ID_MEMBERS) {
                            qb.appendWhere(" AND genre_id=?");
                            prependArgs.add(uri.getPathSegments().get(3));
                        }
                        for (int i = 0; keywords != null && i < keywords.length; i++) {
                            qb.appendWhere(" AND ");
                            qb.appendWhere(MediaStore.Audio.Media.ARTIST_KEY +
                                    "||" + MediaStore.Audio.Media.ALBUM_KEY +
                                    "||" + MediaStore.Audio.Media.TITLE_KEY +
                                    " LIKE ? ESCAPE '\\'");
                            prependArgs.add("%" + keywords[i] + "%");
                        }
                    }
                }
                break;

            case AUDIO_PLAYLISTS:
                qb.setTables("audio_playlists");
                break;

            case AUDIO_PLAYLISTS_ID:
                qb.setTables("audio_playlists");
                qb.appendWhere("_id=?");
                prependArgs.add(uri.getPathSegments().get(3));
                break;

            case AUDIO_PLAYLISTS_ID_MEMBERS_ID:
            case AUDIO_PLAYLISTS_ID_MEMBERS:
                // if simpleQuery is true, we can do a simpler query on just audio_playlists_map
                // we can do this if we have no keywords and our projection includes just columns
                // from audio_playlists_map
                boolean simpleQuery = (keywords == null && projectionIn != null
                        && (selection == null || selection.equalsIgnoreCase("playlist_id=?")));
                if (projectionIn != null) {
                    for (int i = 0; i < projectionIn.length; i++) {
                        String p = projectionIn[i];
                        if (simpleQuery && !(p.equals("audio_id") ||
                                p.equals("playlist_id") || p.equals("play_order"))) {
                            simpleQuery = false;
                        }
                        if (p.equals("_id")) {
                            projectionIn[i] = "audio_playlists_map._id AS _id";
                        }
                    }
                }
                if (simpleQuery) {
                    qb.setTables("audio_playlists_map");
                    qb.appendWhere("playlist_id=?");
                    prependArgs.add(uri.getPathSegments().get(3));
                } else {
                    qb.setTables("audio_playlists_map, audio");
                    qb.appendWhere("audio._id = audio_id AND playlist_id=?");
                    prependArgs.add(uri.getPathSegments().get(3));
                    for (int i = 0; keywords != null && i < keywords.length; i++) {
                        qb.appendWhere(" AND ");
                        qb.appendWhere(MediaStore.Audio.Media.ARTIST_KEY +
                                "||" + MediaStore.Audio.Media.ALBUM_KEY +
                                "||" + MediaStore.Audio.Media.TITLE_KEY +
                                " LIKE ? ESCAPE '\\'");
                        prependArgs.add("%" + keywords[i] + "%");
                    }
                }
                if (table == AUDIO_PLAYLISTS_ID_MEMBERS_ID) {
                    qb.appendWhere(" AND audio_playlists_map._id=?");
                    prependArgs.add(uri.getPathSegments().get(5));
                }
                break;

            case VIDEO_MEDIA:
                qb.setTables("video");
                break;
            case VIDEO_MEDIA_ID:
                qb.setTables("video");
                qb.appendWhere("_id=?");
                prependArgs.add(uri.getPathSegments().get(3));
                break;

            case VIDEO_THUMBNAILS_ID:
                hasThumbnailId = true;
            case VIDEO_THUMBNAILS:
                if (!queryThumbnail(qb, uri, "videothumbnails", "video_id", hasThumbnailId)) {
                    return null;
                }
                break;

            case AUDIO_ARTISTS:
                if (projectionIn != null && projectionIn.length == 1 &&  selectionArgs == null
                        && (selection == null || selection.length() == 0)
                        && projectionIn[0].equalsIgnoreCase("count(*)")
                        && keywords != null) {
                    //Log.i("@@@@", "taking fast path for counting artists");
                    qb.setTables("audio_meta");
                    projectionIn[0] = "count(distinct artist_id)";
                    qb.appendWhere("is_music=1");
                } else {
                    qb.setTables("artist_info");
                    for (int i = 0; keywords != null && i < keywords.length; i++) {
                        if (i > 0) {
                            qb.appendWhere(" AND ");
                        }
                        qb.appendWhere(MediaStore.Audio.Media.ARTIST_KEY +
                                " LIKE ? ESCAPE '\\'");
                        prependArgs.add("%" + keywords[i] + "%");
                    }
                }
                break;

            case AUDIO_ARTISTS_ID:
                qb.setTables("artist_info");
                qb.appendWhere("_id=?");
                prependArgs.add(uri.getPathSegments().get(3));
                break;

            case AUDIO_ARTISTS_ID_ALBUMS:
                String aid = uri.getPathSegments().get(3);
                qb.setTables("audio LEFT OUTER JOIN album_art ON" +
                        " audio.album_id=album_art.album_id");
                qb.appendWhere("is_music=1 AND audio.album_id IN (SELECT album_id FROM " +
                        "artists_albums_map WHERE artist_id=?)");
                prependArgs.add(aid);
                for (int i = 0; keywords != null && i < keywords.length; i++) {
                    qb.appendWhere(" AND ");
                    qb.appendWhere(MediaStore.Audio.Media.ARTIST_KEY +
                            "||" + MediaStore.Audio.Media.ALBUM_KEY +
                            " LIKE ? ESCAPE '\\'");
                    prependArgs.add("%" + keywords[i] + "%");
                }
                groupBy = "audio.album_id";
                sArtistAlbumsMap.put(MediaStore.Audio.Albums.NUMBER_OF_SONGS_FOR_ARTIST,
                        "count(CASE WHEN artist_id==" + aid + " THEN 'foo' ELSE NULL END) AS " +
                        MediaStore.Audio.Albums.NUMBER_OF_SONGS_FOR_ARTIST);
                qb.setProjectionMap(sArtistAlbumsMap);
                break;

            case AUDIO_ALBUMS:
                if (projectionIn != null && projectionIn.length == 1 &&  selectionArgs == null
                        && (selection == null || selection.length() == 0)
                        && projectionIn[0].equalsIgnoreCase("count(*)")
                        && keywords != null) {
                    //Log.i("@@@@", "taking fast path for counting albums");
                    qb.setTables("audio_meta");
                    projectionIn[0] = "count(distinct album_id)";
                    qb.appendWhere("is_music=1");
                } else {
                    qb.setTables("album_info");
                    for (int i = 0; keywords != null && i < keywords.length; i++) {
                        if (i > 0) {
                            qb.appendWhere(" AND ");
                        }
                        qb.appendWhere(MediaStore.Audio.Media.ARTIST_KEY +
                                "||" + MediaStore.Audio.Media.ALBUM_KEY +
                                " LIKE ? ESCAPE '\\'");
                        prependArgs.add("%" + keywords[i] + "%");
                    }
                }
                break;

            case AUDIO_ALBUMS_ID:
                qb.setTables("album_info");
                qb.appendWhere("_id=?");
                prependArgs.add(uri.getPathSegments().get(3));
                break;

            case AUDIO_ALBUMART_ID:
                qb.setTables("album_art");
                qb.appendWhere("album_id=?");
                prependArgs.add(uri.getPathSegments().get(3));
                break;

            case AUDIO_SEARCH_LEGACY:
                Log.w(TAG, "Legacy media search Uri used. Please update your code.");
                // fall through
            case AUDIO_SEARCH_FANCY:
            case AUDIO_SEARCH_BASIC:
                return doAudioSearch(db, qb, uri, projectionIn, selection,
                        combine(prependArgs, selectionArgs), sort, table, limit);

            case FILES_ID:
            case MTP_OBJECTS_ID:
                qb.appendWhere("_id=?");
                prependArgs.add(uri.getPathSegments().get(2));
                // fall through
            case FILES:
            case MTP_OBJECTS:
                qb.setTables("files");
                break;

            case MTP_OBJECT_REFERENCES:
                int handle = Integer.parseInt(uri.getPathSegments().get(2));
                return getObjectReferences(helper, db, handle);

            default:
                throw new IllegalStateException("Unknown URL: " + uri.toString());
        }

        // Log.v(TAG, "query = "+ qb.buildQuery(projectionIn, selection,
        //        combine(prependArgs, selectionArgs), groupBy, null, sort, limit));
        Cursor c = qb.query(db, projectionIn, selection,
                combine(prependArgs, selectionArgs), groupBy, null, sort, limit);

        if (c != null) {
            String nonotify = uri.getQueryParameter("nonotify");
            if (nonotify == null || !nonotify.equals("1")) {
                c.setNotificationUri(getContext().getContentResolver(), uri);
            }
        }

        return c;
    }

    private String[] combine(List<String> prepend, String[] userArgs) {
        int presize = prepend.size();
        if (presize == 0) {
            return userArgs;
        }

        int usersize = (userArgs != null) ? userArgs.length : 0;
        String [] combined = new String[presize + usersize];
        for (int i = 0; i < presize; i++) {
            combined[i] = prepend.get(i);
        }
        for (int i = 0; i < usersize; i++) {
            combined[presize + i] = userArgs[i];
        }
        return combined;
    }

    private Cursor doAudioSearch(SQLiteDatabase db, SQLiteQueryBuilder qb,
            Uri uri, String[] projectionIn, String selection,
            String[] selectionArgs, String sort, int mode,
            String limit) {

        String mSearchString = uri.getPath().endsWith("/") ? "" : uri.getLastPathSegment();
        mSearchString = mSearchString.replaceAll("  ", " ").trim().toLowerCase();

        String [] searchWords = mSearchString.length() > 0 ?
                mSearchString.split(" ") : new String[0];
        String [] wildcardWords = new String[searchWords.length];
        int len = searchWords.length;
        for (int i = 0; i < len; i++) {
            // Because we match on individual words here, we need to remove words
            // like 'a' and 'the' that aren't part of the keys.
            String key = MediaStore.Audio.keyFor(searchWords[i]);
            key = key.replace("\\", "\\\\");
            key = key.replace("%", "\\%");
            key = key.replace("_", "\\_");
            wildcardWords[i] =
                (searchWords[i].equals("a") || searchWords[i].equals("an") ||
                        searchWords[i].equals("the")) ? "%" : "%" + key + "%";
        }

        String where = "";
        for (int i = 0; i < searchWords.length; i++) {
            if (i == 0) {
                where = "match LIKE ? ESCAPE '\\'";
            } else {
                where += " AND match LIKE ? ESCAPE '\\'";
            }
        }

        qb.setTables("search");
        String [] cols;
        if (mode == AUDIO_SEARCH_FANCY) {
            cols = mSearchColsFancy;
        } else if (mode == AUDIO_SEARCH_BASIC) {
            cols = mSearchColsBasic;
        } else {
            cols = mSearchColsLegacy;
        }
        return qb.query(db, cols, where, wildcardWords, null, null, null, limit);
    }

    @Override
    public String getType(Uri url)
    {
        switch (URI_MATCHER.match(url)) {
            case IMAGES_MEDIA_ID:
            case AUDIO_MEDIA_ID:
            case AUDIO_PLAYLISTS_ID_MEMBERS_ID:
            case VIDEO_MEDIA_ID:
            case FILES_ID:
                Cursor c = null;
                try {
                    c = query(url, MIME_TYPE_PROJECTION, null, null, null);
                    if (c != null && c.getCount() == 1) {
                        c.moveToFirst();
                        String mimeType = c.getString(1);
                        c.deactivate();
                        return mimeType;
                    }
                } finally {
                    IoUtils.closeQuietly(c);
                }
                break;

            case IMAGES_MEDIA:
            case IMAGES_THUMBNAILS:
                return Images.Media.CONTENT_TYPE;
            case AUDIO_ALBUMART_ID:
            case IMAGES_THUMBNAILS_ID:
                return "image/jpeg";

            case AUDIO_MEDIA:
            case AUDIO_GENRES_ID_MEMBERS:
            case AUDIO_PLAYLISTS_ID_MEMBERS:
                return Audio.Media.CONTENT_TYPE;

            case AUDIO_GENRES:
            case AUDIO_MEDIA_ID_GENRES:
                return Audio.Genres.CONTENT_TYPE;
            case AUDIO_GENRES_ID:
            case AUDIO_MEDIA_ID_GENRES_ID:
                return Audio.Genres.ENTRY_CONTENT_TYPE;
            case AUDIO_PLAYLISTS:
            case AUDIO_MEDIA_ID_PLAYLISTS:
                return Audio.Playlists.CONTENT_TYPE;
            case AUDIO_PLAYLISTS_ID:
            case AUDIO_MEDIA_ID_PLAYLISTS_ID:
                return Audio.Playlists.ENTRY_CONTENT_TYPE;

            case VIDEO_MEDIA:
                return Video.Media.CONTENT_TYPE;
        }
        throw new IllegalStateException("Unknown URL : " + url);
    }

    /**
     * Ensures there is a file in the _data column of values, if one isn't
     * present a new filename is generated. The file itself is not created.
     *
     * @param initialValues the values passed to insert by the caller
     * @return the new values
     */
    private ContentValues ensureFile(boolean internal, ContentValues initialValues,
            String preferredExtension, String directoryName) {
        ContentValues values;
        String file = initialValues.getAsString(MediaStore.MediaColumns.DATA);
        if (TextUtils.isEmpty(file)) {
            file = generateFileName(internal, preferredExtension, directoryName);
            values = new ContentValues(initialValues);
            values.put(MediaStore.MediaColumns.DATA, file);
        } else {
            values = initialValues;
        }

        // we used to create the file here, but now defer this until openFile() is called
        return values;
    }

    private void sendObjectAdded(long objectHandle) {
        synchronized (mMtpServiceConnection) {
            if (mMtpService != null) {
                try {
                    mMtpService.sendObjectAdded((int)objectHandle);
                } catch (RemoteException e) {
                    Log.e(TAG, "RemoteException in sendObjectAdded", e);
                    mMtpService = null;
                }
            }
        }
    }

    private void sendObjectRemoved(long objectHandle) {
        synchronized (mMtpServiceConnection) {
            if (mMtpService != null) {
                try {
                    mMtpService.sendObjectRemoved((int)objectHandle);
                } catch (RemoteException e) {
                    Log.e(TAG, "RemoteException in sendObjectRemoved", e);
                    mMtpService = null;
                }
            }
        }
    }

    @Override
    public int bulkInsert(Uri uri, ContentValues values[]) {
        int match = URI_MATCHER.match(uri);
        if (match == VOLUMES) {
            return super.bulkInsert(uri, values);
        }
        DatabaseHelper helper = getDatabaseForUri(uri);
        if (helper == null) {
            throw new UnsupportedOperationException(
                    "Unknown URI: " + uri);
        }
        SQLiteDatabase db = helper.getWritableDatabase();
        if (db == null) {
            throw new IllegalStateException("Couldn't open database for " + uri);
        }

        if (match == AUDIO_PLAYLISTS_ID || match == AUDIO_PLAYLISTS_ID_MEMBERS) {
            return playlistBulkInsert(db, uri, values);
        } else if (match == MTP_OBJECT_REFERENCES) {
            int handle = Integer.parseInt(uri.getPathSegments().get(2));
            return setObjectReferences(helper, db, handle, values);
        }

        ArrayList<Long> notifyRowIds = new ArrayList<Long>();
        int numInserted = 0;
        // insert may need to call getParent(), which in turn may need to update the database,
        // so synchronize on mDirectoryCache to avoid deadlocks
        synchronized (mDirectoryCache) {
            db.beginTransaction();
            try {
                int len = values.length;
                for (int i = 0; i < len; i++) {
                    if (values[i] != null) {
                        insertInternal(uri, match, values[i], notifyRowIds);
                    }
                }
                numInserted = len;
                db.setTransactionSuccessful();
            } finally {
                db.endTransaction();
            }
        }

        // Notify MTP (outside of successful transaction)
        if (uri != null) {
            if (uri.toString().startsWith("content://media/external/")) {
                notifyMtp(notifyRowIds);
            }
        }

        getContext().getContentResolver().notifyChange(uri, null);
        return numInserted;
    }

    @Override
    public Uri insert(Uri uri, ContentValues initialValues) {
        int match = URI_MATCHER.match(uri);

        ArrayList<Long> notifyRowIds = new ArrayList<Long>();
        Uri newUri = insertInternal(uri, match, initialValues, notifyRowIds);
        if (uri != null) {
            if (uri.toString().startsWith("content://media/external/")) {
                notifyMtp(notifyRowIds);
            }
        }

        // do not signal notification for MTP objects.
        // we will signal instead after file transfer is successful.
        if (newUri != null && match != MTP_OBJECTS) {
            // Report a general change to the media provider.
            // We only report this to observers that are not looking at
            // this specific URI and its descendants, because they will
            // still see the following more-specific URI and thus get
            // redundant info (and not be able to know if there was just
            // the specific URI change or also some general change in the
            // parent URI).
            getContext().getContentResolver().notifyChange(uri, null, match != MEDIA_SCANNER
                    ? ContentResolver.NOTIFY_SKIP_NOTIFY_FOR_DESCENDANTS : 0);
            // Also report the specific URIs that changed.
            if (match != MEDIA_SCANNER) {
                getContext().getContentResolver().notifyChange(newUri, null, 0);
            }
        }
        return newUri;
    }

    private void notifyMtp(ArrayList<Long> rowIds) {
        int size = rowIds.size();
        for (int i = 0; i < size; i++) {
            sendObjectAdded(rowIds.get(i).longValue());
        }
    }

    private int playlistBulkInsert(SQLiteDatabase db, Uri uri, ContentValues values[]) {
        DatabaseUtils.InsertHelper helper =
            new DatabaseUtils.InsertHelper(db, "audio_playlists_map");
        int audioidcolidx = helper.getColumnIndex(MediaStore.Audio.Playlists.Members.AUDIO_ID);
        int playlistididx = helper.getColumnIndex(Audio.Playlists.Members.PLAYLIST_ID);
        int playorderidx = helper.getColumnIndex(MediaStore.Audio.Playlists.Members.PLAY_ORDER);
        long playlistId = Long.parseLong(uri.getPathSegments().get(3));

        db.beginTransaction();
        int numInserted = 0;
        try {
            int len = values.length;
            for (int i = 0; i < len; i++) {
                helper.prepareForInsert();
                // getting the raw Object and converting it long ourselves saves
                // an allocation (the alternative is ContentValues.getAsLong, which
                // returns a Long object)
                long audioid = ((Number) values[i].get(
                        MediaStore.Audio.Playlists.Members.AUDIO_ID)).longValue();
                helper.bind(audioidcolidx, audioid);
                helper.bind(playlistididx, playlistId);
                // convert to int ourselves to save an allocation.
                int playorder = ((Number) values[i].get(
                        MediaStore.Audio.Playlists.Members.PLAY_ORDER)).intValue();
                helper.bind(playorderidx, playorder);
                helper.execute();
            }
            numInserted = len;
            db.setTransactionSuccessful();
        } finally {
            db.endTransaction();
            helper.close();
        }
        getContext().getContentResolver().notifyChange(uri, null);
        return numInserted;
    }

    private long insertDirectory(DatabaseHelper helper, SQLiteDatabase db, String path) {
        if (LOCAL_LOGV) Log.v(TAG, "inserting directory " + path);
        ContentValues values = new ContentValues();
        values.put(FileColumns.FORMAT, MtpConstants.FORMAT_ASSOCIATION);
        values.put(FileColumns.DATA, path);
        values.put(FileColumns.PARENT, getParent(helper, db, path));
        values.put(FileColumns.STORAGE_ID, getStorageId(path));
        File file = new File(path);
        if (file.exists()) {
            values.put(FileColumns.DATE_MODIFIED, file.lastModified() / 1000);
        }
        helper.mNumInserts++;
        long rowId = db.insert("files", FileColumns.DATE_MODIFIED, values);
        sendObjectAdded(rowId);
        return rowId;
    }

    private long getParent(DatabaseHelper helper, SQLiteDatabase db, String path) {
        int lastSlash = path.lastIndexOf('/');
        if (lastSlash > 0) {
            String parentPath = path.substring(0, lastSlash);
            for (int i = 0; i < mExternalStoragePaths.length; i++) {
                if (parentPath.equals(mExternalStoragePaths[i])) {
                    return 0;
                }
            }
            synchronized(mDirectoryCache) {
                Long cid = mDirectoryCache.get(parentPath);
                if (cid != null) {
                    if (LOCAL_LOGV) Log.v(TAG, "Returning cached entry for " + parentPath);
                    return cid;
                }

                String selection = MediaStore.MediaColumns.DATA + "=?";
                String [] selargs = { parentPath };
                helper.mNumQueries++;
                Cursor c = db.query("files", sIdOnlyColumn, selection, selargs, null, null, null);
                try {
                    long id;
                    if (c == null || c.getCount() == 0) {
                        // parent isn't in the database - so add it
                        id = insertDirectory(helper, db, parentPath);
                        if (LOCAL_LOGV) Log.v(TAG, "Inserted " + parentPath);
                    } else {
                        if (c.getCount() > 1) {
                            Log.e(TAG, "more than one match for " + parentPath);
                        }
                        c.moveToFirst();
                        id = c.getLong(0);
                        if (LOCAL_LOGV) Log.v(TAG, "Queried " + parentPath);
                    }
                    mDirectoryCache.put(parentPath, id);
                    return id;
                } finally {
                    IoUtils.closeQuietly(c);
                }
            }
        } else {
            return 0;
        }
    }

    private int getStorageId(String path) {
        final StorageManager storage = getContext().getSystemService(StorageManager.class);
        final StorageVolume vol = storage.getStorageVolume(new File(path));
        if (vol != null) {
            return vol.getStorageId();
        } else {
            Log.w(TAG, "Missing volume for " + path + "; assuming invalid");
            return StorageVolume.STORAGE_ID_INVALID;
        }
    }

    private long insertFile(DatabaseHelper helper, Uri uri, ContentValues initialValues, int mediaType,
                            boolean notify, ArrayList<Long> notifyRowIds) {
        SQLiteDatabase db = helper.getWritableDatabase();
        ContentValues values = null;

        switch (mediaType) {
            case FileColumns.MEDIA_TYPE_IMAGE: {
                values = ensureFile(helper.mInternal, initialValues, ".jpg",
                        Environment.DIRECTORY_PICTURES);

                values.put(MediaStore.MediaColumns.DATE_ADDED, System.currentTimeMillis() / 1000);
                String data = values.getAsString(MediaColumns.DATA);
                if (! values.containsKey(MediaColumns.DISPLAY_NAME)) {
                    computeDisplayName(data, values);
                }
                computeTakenTime(values);
                break;
            }

            case FileColumns.MEDIA_TYPE_AUDIO: {
                // SQLite Views are read-only, so we need to deconstruct this
                // insert and do inserts into the underlying tables.
                // If doing this here turns out to be a performance bottleneck,
                // consider moving this to native code and using triggers on
                // the view.
                values = new ContentValues(initialValues);

                String albumartist = values.getAsString(MediaStore.Audio.Media.ALBUM_ARTIST);
                String compilation = values.getAsString(MediaStore.Audio.Media.COMPILATION);
                values.remove(MediaStore.Audio.Media.COMPILATION);

                // Insert the artist into the artist table and remove it from
                // the input values
                Object so = values.get("artist");
                String s = (so == null ? "" : so.toString());
                values.remove("artist");
                long artistRowId;
                HashMap<String, Long> artistCache = helper.mArtistCache;
                String path = values.getAsString(MediaStore.MediaColumns.DATA);
                synchronized(artistCache) {
                    Long temp = artistCache.get(s);
                    if (temp == null) {
                        artistRowId = getKeyIdForName(helper, db,
                                "artists", "artist_key", "artist",
                                s, s, path, 0, null, artistCache, uri);
                    } else {
                        artistRowId = temp.longValue();
                    }
                }
                String artist = s;

                // Do the same for the album field
                so = values.get("album");
                s = (so == null ? "" : so.toString());
                values.remove("album");
                long albumRowId;
                HashMap<String, Long> albumCache = helper.mAlbumCache;
                synchronized(albumCache) {
                    int albumhash = 0;
                    if (albumartist != null) {
                        albumhash = albumartist.hashCode();
                    } else if (compilation != null && compilation.equals("1")) {
                        // nothing to do, hash already set
                    } else {
                        albumhash = path.substring(0, path.lastIndexOf('/')).hashCode();
                    }
                    String cacheName = s + albumhash;
                    Long temp = albumCache.get(cacheName);
                    if (temp == null) {
                        albumRowId = getKeyIdForName(helper, db,
                                "albums", "album_key", "album",
                                s, cacheName, path, albumhash, artist, albumCache, uri);
                    } else {
                        albumRowId = temp;
                    }
                }

                values.put("artist_id", Integer.toString((int)artistRowId));
                values.put("album_id", Integer.toString((int)albumRowId));
                so = values.getAsString("title");
                s = (so == null ? "" : so.toString());
                values.put("title_key", MediaStore.Audio.keyFor(s));
                // do a final trim of the title, in case it started with the special
                // "sort first" character (ascii \001)
                values.remove("title");
                values.put("title", s.trim());

                computeDisplayName(values.getAsString(MediaStore.MediaColumns.DATA), values);
                break;
            }

            case FileColumns.MEDIA_TYPE_VIDEO: {
                values = ensureFile(helper.mInternal, initialValues, ".3gp", "video");
                String data = values.getAsString(MediaStore.MediaColumns.DATA);
                computeDisplayName(data, values);
                computeTakenTime(values);
                break;
            }
        }

        if (values == null) {
            values = new ContentValues(initialValues);
        }
        // compute bucket_id and bucket_display_name for all files
        String path = values.getAsString(MediaStore.MediaColumns.DATA);
        if (path != null) {
            computeBucketValues(path, values);
        }
        values.put(MediaStore.MediaColumns.DATE_ADDED, System.currentTimeMillis() / 1000);

        long rowId = 0;
        Integer i = values.getAsInteger(
                MediaStore.MediaColumns.MEDIA_SCANNER_NEW_OBJECT_ID);
        if (i != null) {
            rowId = i.intValue();
            values = new ContentValues(values);
            values.remove(MediaStore.MediaColumns.MEDIA_SCANNER_NEW_OBJECT_ID);
        }

        String title = values.getAsString(MediaStore.MediaColumns.TITLE);
        if (title == null && path != null) {
            title = MediaFile.getFileTitle(path);
        }
        values.put(FileColumns.TITLE, title);

        String mimeType = values.getAsString(MediaStore.MediaColumns.MIME_TYPE);
        Integer formatObject = values.getAsInteger(FileColumns.FORMAT);
        int format = (formatObject == null ? 0 : formatObject.intValue());
        if (format == 0) {
            if (TextUtils.isEmpty(path)) {
                // special case device created playlists
                if (mediaType == FileColumns.MEDIA_TYPE_PLAYLIST) {
                    values.put(FileColumns.FORMAT, MtpConstants.FORMAT_ABSTRACT_AV_PLAYLIST);
                    // create a file path for the benefit of MTP
                    path = mExternalStoragePaths[0]
                            + "/Playlists/" + values.getAsString(Audio.Playlists.NAME);
                    values.put(MediaStore.MediaColumns.DATA, path);
                    values.put(FileColumns.PARENT, getParent(helper, db, path));
                } else {
                    Log.e(TAG, "path is empty in insertFile()");
                }
            } else {
                format = MediaFile.getFormatCode(path, mimeType);
            }
        }
        if (path != null && path.endsWith("/")) {
            Log.e(TAG, "directory has trailing slash: " + path);
            return 0;
        }
        if (format != 0) {
            values.put(FileColumns.FORMAT, format);
            if (mimeType == null) {
                mimeType = MediaFile.getMimeTypeForFormatCode(format);
            }
        }

        if (mimeType == null && path != null && format != MtpConstants.FORMAT_ASSOCIATION) {
            mimeType = MediaFile.getMimeTypeForFile(path);
        }
        if (mimeType != null) {
            values.put(FileColumns.MIME_TYPE, mimeType);

            if (mediaType == FileColumns.MEDIA_TYPE_NONE && !MediaScanner.isNoMediaPath(path)) {
                int fileType = MediaFile.getFileTypeForMimeType(mimeType);
                if (MediaFile.isAudioFileType(fileType)) {
                    mediaType = FileColumns.MEDIA_TYPE_AUDIO;
                } else if (MediaFile.isVideoFileType(fileType)) {
                    mediaType = FileColumns.MEDIA_TYPE_VIDEO;
                } else if (MediaFile.isImageFileType(fileType)) {
                    mediaType = FileColumns.MEDIA_TYPE_IMAGE;
                } else if (MediaFile.isPlayListFileType(fileType)) {
                    mediaType = FileColumns.MEDIA_TYPE_PLAYLIST;
                }
            }
        }
        values.put(FileColumns.MEDIA_TYPE, mediaType);

        if (rowId == 0) {
            if (mediaType == FileColumns.MEDIA_TYPE_PLAYLIST) {
                String name = values.getAsString(Audio.Playlists.NAME);
                if (name == null && path == null) {
                    // MediaScanner will compute the name from the path if we have one
                    throw new IllegalArgumentException(
                            "no name was provided when inserting abstract playlist");
                }
            } else {
                if (path == null) {
                    // path might be null for playlists created on the device
                    // or transfered via MTP
                    throw new IllegalArgumentException(
                            "no path was provided when inserting new file");
                }
            }

            // make sure modification date and size are set
            if (path != null) {
                File file = new File(path);
                if (file.exists()) {
                    values.put(FileColumns.DATE_MODIFIED, file.lastModified() / 1000);
                    if (!values.containsKey(FileColumns.SIZE)) {
                        values.put(FileColumns.SIZE, file.length());
                    }
                    // make sure date taken time is set
                    if (mediaType == FileColumns.MEDIA_TYPE_IMAGE
                            || mediaType == FileColumns.MEDIA_TYPE_VIDEO) {
                        computeTakenTime(values);
                    }
                }
            }

            Long parent = values.getAsLong(FileColumns.PARENT);
            if (parent == null) {
                if (path != null) {
                    long parentId = getParent(helper, db, path);
                    values.put(FileColumns.PARENT, parentId);
                }
            }
            Integer storage = values.getAsInteger(FileColumns.STORAGE_ID);
            if (storage == null) {
                int storageId = getStorageId(path);
                values.put(FileColumns.STORAGE_ID, storageId);
            }

            helper.mNumInserts++;
            rowId = db.insert("files", FileColumns.DATE_MODIFIED, values);
            if (LOCAL_LOGV) Log.v(TAG, "insertFile: values=" + values + " returned: " + rowId);

            if (rowId != -1 && notify) {
                notifyRowIds.add(rowId);
            }
        } else {
            helper.mNumUpdates++;
            db.update("files", values, FileColumns._ID + "=?",
                    new String[] { Long.toString(rowId) });
        }
        if (format == MtpConstants.FORMAT_ASSOCIATION) {
            synchronized(mDirectoryCache) {
                mDirectoryCache.put(path, rowId);
            }
        }

        return rowId;
    }

    private Cursor getObjectReferences(DatabaseHelper helper, SQLiteDatabase db, int handle) {
        helper.mNumQueries++;
        Cursor c = db.query("files", sMediaTableColumns, "_id=?",
                new String[] {  Integer.toString(handle) },
                null, null, null);
        try {
            if (c != null && c.moveToNext()) {
                long playlistId = c.getLong(0);
                int mediaType = c.getInt(1);
                if (mediaType != FileColumns.MEDIA_TYPE_PLAYLIST) {
                    // we only support object references for playlist objects
                    return null;
                }
                helper.mNumQueries++;
                return db.rawQuery(OBJECT_REFERENCES_QUERY,
                        new String[] { Long.toString(playlistId) } );
            }
        } finally {
            IoUtils.closeQuietly(c);
        }
        return null;
    }

    private int setObjectReferences(DatabaseHelper helper, SQLiteDatabase db,
            int handle, ContentValues values[]) {
        // first look up the media table and media ID for the object
        long playlistId = 0;
        helper.mNumQueries++;
        Cursor c = db.query("files", sMediaTableColumns, "_id=?",
                new String[] {  Integer.toString(handle) },
                null, null, null);
        try {
            if (c != null && c.moveToNext()) {
                int mediaType = c.getInt(1);
                if (mediaType != FileColumns.MEDIA_TYPE_PLAYLIST) {
                    // we only support object references for playlist objects
                    return 0;
                }
                playlistId = c.getLong(0);
            }
        } finally {
            IoUtils.closeQuietly(c);
        }
        if (playlistId == 0) {
            return 0;
        }

        // next delete any existing entries
        helper.mNumDeletes++;
        db.delete("audio_playlists_map", "playlist_id=?",
                new String[] { Long.toString(playlistId) });

        // finally add the new entries
        int count = values.length;
        int added = 0;
        ContentValues[] valuesList = new ContentValues[count];
        for (int i = 0; i < count; i++) {
            // convert object ID to audio ID
            long audioId = 0;
            long objectId = values[i].getAsLong(MediaStore.MediaColumns._ID);
            helper.mNumQueries++;
            c = db.query("files", sMediaTableColumns, "_id=?",
                    new String[] {  Long.toString(objectId) },
                    null, null, null);
            try {
                if (c != null && c.moveToNext()) {
                    int mediaType = c.getInt(1);
                    if (mediaType != FileColumns.MEDIA_TYPE_AUDIO) {
                        // we only allow audio files in playlists, so skip
                        continue;
                    }
                    audioId = c.getLong(0);
                }
            } finally {
                IoUtils.closeQuietly(c);
            }
            if (audioId != 0) {
                ContentValues v = new ContentValues();
                v.put(MediaStore.Audio.Playlists.Members.PLAYLIST_ID, playlistId);
                v.put(MediaStore.Audio.Playlists.Members.AUDIO_ID, audioId);
                v.put(MediaStore.Audio.Playlists.Members.PLAY_ORDER, added);
                valuesList[added++] = v;
            }
        }
        if (added < count) {
            // we weren't able to find everything on the list, so lets resize the array
            // and pass what we have.
            ContentValues[] newValues = new ContentValues[added];
            System.arraycopy(valuesList, 0, newValues, 0, added);
            valuesList = newValues;
        }
        return playlistBulkInsert(db,
                Audio.Playlists.Members.getContentUri(EXTERNAL_VOLUME, playlistId),
                valuesList);
    }

    private static final String[] GENRE_LOOKUP_PROJECTION = new String[] {
            Audio.Genres._ID, // 0
            Audio.Genres.NAME, // 1
    };

    private void updateGenre(long rowId, String genre) {
        Uri uri = null;
        Cursor cursor = null;
        Uri genresUri = MediaStore.Audio.Genres.getContentUri("external");
        try {
            // see if the genre already exists
            cursor = query(genresUri, GENRE_LOOKUP_PROJECTION, MediaStore.Audio.Genres.NAME + "=?",
                            new String[] { genre }, null);
            if (cursor == null || cursor.getCount() == 0) {
                // genre does not exist, so create the genre in the genre table
                ContentValues values = new ContentValues();
                values.put(MediaStore.Audio.Genres.NAME, genre);
                uri = insert(genresUri, values);
            } else {
                // genre already exists, so compute its Uri
                cursor.moveToNext();
                uri = ContentUris.withAppendedId(genresUri, cursor.getLong(0));
            }
            if (uri != null) {
                uri = Uri.withAppendedPath(uri, MediaStore.Audio.Genres.Members.CONTENT_DIRECTORY);
            }
        } finally {
            IoUtils.closeQuietly(cursor);
        }

        if (uri != null) {
            // add entry to audio_genre_map
            ContentValues values = new ContentValues();
            values.put(MediaStore.Audio.Genres.Members.AUDIO_ID, Long.valueOf(rowId));
            insert(uri, values);
        }
    }

    private Uri insertInternal(Uri uri, int match, ContentValues initialValues,
                               ArrayList<Long> notifyRowIds) {
        final String volumeName = getVolumeName(uri);

        long rowId;

        if (LOCAL_LOGV) Log.v(TAG, "insertInternal: "+uri+", initValues="+initialValues);
        // handle MEDIA_SCANNER before calling getDatabaseForUri()
        if (match == MEDIA_SCANNER) {
            mMediaScannerVolume = initialValues.getAsString(MediaStore.MEDIA_SCANNER_VOLUME);
            DatabaseHelper database = getDatabaseForUri(
                    Uri.parse("content://media/" + mMediaScannerVolume + "/audio"));
            if (database == null) {
                Log.w(TAG, "no database for scanned volume " + mMediaScannerVolume);
            } else {
                database.mScanStartTime = SystemClock.currentTimeMicro();
            }
            return MediaStore.getMediaScannerUri();
        }

        String genre = null;
        String path = null;
        if (initialValues != null) {
            genre = initialValues.getAsString(Audio.AudioColumns.GENRE);
            initialValues.remove(Audio.AudioColumns.GENRE);
            path = initialValues.getAsString(MediaStore.MediaColumns.DATA);
        }


        Uri newUri = null;
        DatabaseHelper helper = getDatabaseForUri(uri);
        if (helper == null && match != VOLUMES && match != MTP_CONNECTED) {
            throw new UnsupportedOperationException(
                    "Unknown URI: " + uri);
        }

        SQLiteDatabase db = ((match == VOLUMES || match == MTP_CONNECTED) ? null
                : helper.getWritableDatabase());

        switch (match) {
            case IMAGES_MEDIA: {
                rowId = insertFile(helper, uri, initialValues,
                        FileColumns.MEDIA_TYPE_IMAGE, true, notifyRowIds);
                if (rowId > 0) {
                    MediaDocumentsProvider.onMediaStoreInsert(
                            getContext(), volumeName, FileColumns.MEDIA_TYPE_IMAGE, rowId);
                    newUri = ContentUris.withAppendedId(
                            Images.Media.getContentUri(volumeName), rowId);
                }
                break;
            }

            // This will be triggered by requestMediaThumbnail (see getThumbnailUri)
            case IMAGES_THUMBNAILS: {
                ContentValues values = ensureFile(helper.mInternal, initialValues, ".jpg",
                        "DCIM/.thumbnails");
                helper.mNumInserts++;
                rowId = db.insert("thumbnails", "name", values);
                if (rowId > 0) {
                    newUri = ContentUris.withAppendedId(Images.Thumbnails.
                            getContentUri(volumeName), rowId);
                }
                break;
            }

            // This is currently only used by MICRO_KIND video thumbnail (see getThumbnailUri)
            case VIDEO_THUMBNAILS: {
                ContentValues values = ensureFile(helper.mInternal, initialValues, ".jpg",
                        "DCIM/.thumbnails");
                helper.mNumInserts++;
                rowId = db.insert("videothumbnails", "name", values);
                if (rowId > 0) {
                    newUri = ContentUris.withAppendedId(Video.Thumbnails.
                            getContentUri(volumeName), rowId);
                }
                break;
            }

            case AUDIO_MEDIA: {
                rowId = insertFile(helper, uri, initialValues,
                        FileColumns.MEDIA_TYPE_AUDIO, true, notifyRowIds);
                if (rowId > 0) {
                    MediaDocumentsProvider.onMediaStoreInsert(
                            getContext(), volumeName, FileColumns.MEDIA_TYPE_AUDIO, rowId);
                    newUri = ContentUris.withAppendedId(
                            Audio.Media.getContentUri(volumeName), rowId);
                    if (genre != null) {
                        updateGenre(rowId, genre);
                    }
                }
                break;
            }

            case AUDIO_MEDIA_ID_GENRES: {
                Long audioId = Long.parseLong(uri.getPathSegments().get(2));
                ContentValues values = new ContentValues(initialValues);
                values.put(Audio.Genres.Members.AUDIO_ID, audioId);
                helper.mNumInserts++;
                rowId = db.insert("audio_genres_map", "genre_id", values);
                if (rowId > 0) {
                    newUri = ContentUris.withAppendedId(uri, rowId);
                }
                break;
            }

            case AUDIO_MEDIA_ID_PLAYLISTS: {
                Long audioId = Long.parseLong(uri.getPathSegments().get(2));
                ContentValues values = new ContentValues(initialValues);
                values.put(Audio.Playlists.Members.AUDIO_ID, audioId);
                helper.mNumInserts++;
                rowId = db.insert("audio_playlists_map", "playlist_id",
                        values);
                if (rowId > 0) {
                    newUri = ContentUris.withAppendedId(uri, rowId);
                }
                break;
            }

            case AUDIO_GENRES: {
                helper.mNumInserts++;
                rowId = db.insert("audio_genres", "audio_id", initialValues);
                if (rowId > 0) {
                    newUri = ContentUris.withAppendedId(
                            Audio.Genres.getContentUri(volumeName), rowId);
                }
                break;
            }

            case AUDIO_GENRES_ID_MEMBERS: {
                Long genreId = Long.parseLong(uri.getPathSegments().get(3));
                ContentValues values = new ContentValues(initialValues);
                values.put(Audio.Genres.Members.GENRE_ID, genreId);
                helper.mNumInserts++;
                rowId = db.insert("audio_genres_map", "genre_id", values);
                if (rowId > 0) {
                    newUri = ContentUris.withAppendedId(uri, rowId);
                }
                break;
            }

            case AUDIO_PLAYLISTS: {
                ContentValues values = new ContentValues(initialValues);
                values.put(MediaStore.Audio.Playlists.DATE_ADDED, System.currentTimeMillis() / 1000);
                rowId = insertFile(helper, uri, values,
                        FileColumns.MEDIA_TYPE_PLAYLIST, true, notifyRowIds);
                if (rowId > 0) {
                    newUri = ContentUris.withAppendedId(
                            Audio.Playlists.getContentUri(volumeName), rowId);
                }
                break;
            }

            case AUDIO_PLAYLISTS_ID:
            case AUDIO_PLAYLISTS_ID_MEMBERS: {
                Long playlistId = Long.parseLong(uri.getPathSegments().get(3));
                ContentValues values = new ContentValues(initialValues);
                values.put(Audio.Playlists.Members.PLAYLIST_ID, playlistId);
                helper.mNumInserts++;
                rowId = db.insert("audio_playlists_map", "playlist_id", values);
                if (rowId > 0) {
                    newUri = ContentUris.withAppendedId(uri, rowId);
                }
                break;
            }

            case VIDEO_MEDIA: {
                rowId = insertFile(helper, uri, initialValues,
                        FileColumns.MEDIA_TYPE_VIDEO, true, notifyRowIds);
                if (rowId > 0) {
                    MediaDocumentsProvider.onMediaStoreInsert(
                            getContext(), volumeName, FileColumns.MEDIA_TYPE_VIDEO, rowId);
                    newUri = ContentUris.withAppendedId(
                            Video.Media.getContentUri(volumeName), rowId);
                }
                break;
            }

            case AUDIO_ALBUMART: {
                if (helper.mInternal) {
                    throw new UnsupportedOperationException("no internal album art allowed");
                }
                ContentValues values = null;
                try {
                    values = ensureFile(false, initialValues, "", ALBUM_THUMB_FOLDER);
                } catch (IllegalStateException ex) {
                    // probably no more room to store albumthumbs
                    values = initialValues;
                }
                helper.mNumInserts++;
                rowId = db.insert("album_art", MediaStore.MediaColumns.DATA, values);
                if (rowId > 0) {
                    newUri = ContentUris.withAppendedId(uri, rowId);
                }
                break;
            }

            case VOLUMES:
            {
                String name = initialValues.getAsString("name");
                Uri attachedVolume = attachVolume(name);
                if (mMediaScannerVolume != null && mMediaScannerVolume.equals(name)) {
                    DatabaseHelper dbhelper = getDatabaseForUri(attachedVolume);
                    if (dbhelper == null) {
                        Log.e(TAG, "no database for attached volume " + attachedVolume);
                    } else {
                        dbhelper.mScanStartTime = SystemClock.currentTimeMicro();
                    }
                }
                return attachedVolume;
            }

            case MTP_CONNECTED:
                synchronized (mMtpServiceConnection) {
                    if (mMtpService == null) {
                        Context context = getContext();
                        // MTP is connected, so grab a connection to MtpService
                        context.bindService(new Intent(context, MtpService.class),
                                mMtpServiceConnection, Context.BIND_AUTO_CREATE);
                    }
                }
                fixParentIdIfNeeded();

                break;

            case FILES:
                rowId = insertFile(helper, uri, initialValues,
                        FileColumns.MEDIA_TYPE_NONE, true, notifyRowIds);
                if (rowId > 0) {
                    newUri = Files.getContentUri(volumeName, rowId);
                }
                break;

            case MTP_OBJECTS:
                // We don't send a notification if the insert originated from MTP
                rowId = insertFile(helper, uri, initialValues,
                        FileColumns.MEDIA_TYPE_NONE, false, notifyRowIds);
                if (rowId > 0) {
                    newUri = Files.getMtpObjectsUri(volumeName, rowId);
                }
                break;

            case FILES_DIRECTORY:
                rowId = insertDirectory(helper, helper.getWritableDatabase(),
                        initialValues.getAsString(FileColumns.DATA));
                if (rowId > 0) {
                    newUri = Files.getContentUri(volumeName, rowId);
                }
                break;

            default:
                throw new UnsupportedOperationException("Invalid URI " + uri);
        }

        if (path != null && path.toLowerCase(Locale.US).endsWith("/.nomedia")) {
            // need to set the media_type of all the files below this folder to 0
            processNewNoMediaPath(helper, db, path);
        }
        return newUri;
    }

    private void fixParentIdIfNeeded() {
        final DatabaseHelper helper = getDatabaseForUri(Uri.parse("content://media/external/file"));
        if (helper == null) {
            if (LOCAL_LOGV) Log.v(TAG, "fixParentIdIfNeeded: helper is null, nothing to fix!");
            return;
        }

        SQLiteDatabase db = helper.getWritableDatabase();

        long lastId = -1;
        int numFound = 0, numFixed = 0;
        boolean firstIteration = true;
        while (true) {
            // Run a query for any entry with an invalid parent id, and try to fix it up.
            // Limit to 500 rows so that the query results fit in the cursor window. Otherwise
            // the query could be re-run at some point to get the next results, but since we
            // already updated some rows, this could go out of bounds or skip some rows.
            // Order by _id, and do not query what we've already processed.
            Cursor c = db.query("files", sDataId, PARENT_NOT_PRESENT_CLAUSE +
                    (lastId < 0 ? "" : " AND _id > " + lastId),
                    null, null, null, "_id ASC", "500");

            try {
                if (c == null || c.getCount() == 0) {
                    break;
                }

                numFound += c.getCount();
                if (firstIteration) {
                    synchronized(mDirectoryCache) {
                        mDirectoryCache.clear();
                    }
                    firstIteration = false;
                }
                while (c.moveToNext()) {
                    final String path = c.getString(0);
                    lastId = c.getLong(1);

                    File file = new File(path);
                    if (file.exists()) {
                        // If the file actually exists, try to fix up the parent id.
                        // getParent() will add entries for any missing ancestors.
                        long parentId = getParent(helper, db, path);
                        if (LOCAL_LOGV) Log.d(TAG,
                                "changing parent to " + parentId + " for " + path);

                        ContentValues values = new ContentValues();
                        values.put(FileColumns.PARENT, parentId);
                        int numrows = db.update("files", values, "_id=" + lastId, null);
                        helper.mNumUpdates += numrows;
                        numFixed += numrows;
                    } else {
                        // If the file does not exist, remove the entry now
                        if (LOCAL_LOGV) Log.d(TAG, "removing " + path);
                        db.delete("files", "_id=" + lastId, null);
                    }
                }
            } finally {
                IoUtils.closeQuietly(c);
            }
        }
        if (numFound > 0) {
            Log.d(TAG, "fixParentIdIfNeeded: found: " + numFound + ", fixed: " + numFixed);
        }
        if (numFixed > 0) {
            ContentResolver res = getContext().getContentResolver();
            res.notifyChange(Uri.parse("content://media/"), null);
        }
    }

    /*
     * Sets the media type of all files below the newly added .nomedia file or
     * hidden folder to 0, so the entries no longer appear in e.g. the audio and
     * images views.
     *
     * @param path The path to the new .nomedia file or hidden directory
     */
    private void processNewNoMediaPath(final DatabaseHelper helper, final SQLiteDatabase db,
            final String path) {
        final File nomedia = new File(path);
        if (nomedia.exists()) {
            hidePath(helper, db, path);
        } else {
            // File doesn't exist. Try again in a little while.
            // XXX there's probably a better way of doing this
            new Thread(new Runnable() {
                @Override
                public void run() {
                    SystemClock.sleep(2000);
                    if (nomedia.exists()) {
                        hidePath(helper, db, path);
                    } else {
                        Log.w(TAG, "does not exist: " + path, new Exception());
                    }
                }}).start();
        }
    }

    private void hidePath(DatabaseHelper helper, SQLiteDatabase db, String path) {
        // a new nomedia path was added, so clear the media paths
        MediaScanner.clearMediaPathCache(true /* media */, false /* nomedia */);
        File nomedia = new File(path);
        String hiddenroot = nomedia.isDirectory() ? path : nomedia.getParent();
        ContentValues mediatype = new ContentValues();
        mediatype.put("media_type", 0);
        int numrows = db.update("files", mediatype,
                "_data >= ? AND _data < ?",
                new String[] { hiddenroot  + "/", hiddenroot + "0"});
        helper.mNumUpdates += numrows;
        ContentResolver res = getContext().getContentResolver();
        res.notifyChange(Uri.parse("content://media/"), null);
    }

    /*
     * Rescan files for missing metadata and set their type accordingly.
     * There is code for detecting the removal of a nomedia file or renaming of
     * a directory from hidden to non-hidden in the MediaScanner and MtpDatabase,
     * both of which call here.
     */
    private void processRemovedNoMediaPath(final String path) {
        // a nomedia path was removed, so clear the nomedia paths
        MediaScanner.clearMediaPathCache(false /* media */, true /* nomedia */);
        final DatabaseHelper helper;
        String[] internalPaths = new String[] {
            Environment.getRootDirectory() + "/media",
            Environment.getOemDirectory() + "/media",
        };

        if (path.startsWith(internalPaths[0]) || path.startsWith(internalPaths[1])) {
            helper = getDatabaseForUri(MediaStore.Audio.Media.INTERNAL_CONTENT_URI);
        } else {
            helper = getDatabaseForUri(MediaStore.Audio.Media.EXTERNAL_CONTENT_URI);
        }
        SQLiteDatabase db = helper.getWritableDatabase();
        new ScannerClient(getContext(), db, path);
    }

    private static final class ScannerClient implements MediaScannerConnectionClient {
        String mPath = null;
        MediaScannerConnection mScannerConnection;
        SQLiteDatabase mDb;

        public ScannerClient(Context context, SQLiteDatabase db, String path) {
            mDb = db;
            mPath = path;
            mScannerConnection = new MediaScannerConnection(context, this);
            mScannerConnection.connect();
        }

        @Override
        public void onMediaScannerConnected() {
            Cursor c = mDb.query("files", openFileColumns,
                    "_data >= ? AND _data < ?",
                    new String[] { mPath + "/", mPath + "0"},
                    null, null, null);
            try  {
                while (c.moveToNext()) {
                    String d = c.getString(0);
                    File f = new File(d);
                    if (f.isFile()) {
                        mScannerConnection.scanFile(d, null);
                    }
                }
                mScannerConnection.disconnect();
            } finally {
                IoUtils.closeQuietly(c);
            }
        }

        @Override
        public void onScanCompleted(String path, Uri uri) {
        }
    }

    @Override
    public ContentProviderResult[] applyBatch(ArrayList<ContentProviderOperation> operations)
                throws OperationApplicationException {

        // batched operations are likely to need to call getParent(), which in turn may need to
        // update the database, so synchronize on mDirectoryCache to avoid deadlocks
        synchronized (mDirectoryCache) {
            // The operations array provides no overall information about the URI(s) being operated
            // on, so begin a transaction for ALL of the databases.
            DatabaseHelper ihelper = getDatabaseForUri(MediaStore.Audio.Media.INTERNAL_CONTENT_URI);
            DatabaseHelper ehelper = getDatabaseForUri(MediaStore.Audio.Media.EXTERNAL_CONTENT_URI);
            SQLiteDatabase idb = ihelper.getWritableDatabase();
            idb.beginTransaction();
            SQLiteDatabase edb = null;
            try {
                if (ehelper != null) {
                    edb = ehelper.getWritableDatabase();
                }
                if (edb != null) {
                    edb.beginTransaction();
                }
                ContentProviderResult[] result = super.applyBatch(operations);
                idb.setTransactionSuccessful();
                if (edb != null) {
                    edb.setTransactionSuccessful();
                }
                // Rather than sending targeted change notifications for every Uri
                // affected by the batch operation, just invalidate the entire internal
                // and external name space.
                ContentResolver res = getContext().getContentResolver();
                res.notifyChange(Uri.parse("content://media/"), null);
                return result;
            } finally {
                try {
                    idb.endTransaction();
                } finally {
                    if (edb != null) {
                        edb.endTransaction();
                    }
                }
            }
        }
    }

    private MediaThumbRequest requestMediaThumbnail(String path, Uri uri, int priority, long magic) {
        synchronized (mMediaThumbQueue) {
            MediaThumbRequest req = null;
            try {
                req = new MediaThumbRequest(
                        getContext().getContentResolver(), path, uri, priority, magic);
                mMediaThumbQueue.add(req);
                // Trigger the handler.
                Message msg = mThumbHandler.obtainMessage(IMAGE_THUMB);
                msg.sendToTarget();
            } catch (Throwable t) {
                Log.w(TAG, t);
            }
            return req;
        }
    }

    private String generateFileName(boolean internal, String preferredExtension, String directoryName)
    {
        // create a random file
        String name = String.valueOf(System.currentTimeMillis());

        if (internal) {
            throw new UnsupportedOperationException("Writing to internal storage is not supported.");
//            return Environment.getDataDirectory()
//                + "/" + directoryName + "/" + name + preferredExtension;
        } else {
            String dirPath = mExternalStoragePaths[0] + "/" + directoryName;
            File dirFile = new File(dirPath);
            dirFile.mkdirs();
            return dirPath + "/" + name + preferredExtension;
        }
    }

    private boolean ensureFileExists(Uri uri, String path) {
        File file = new File(path);
        if (file.exists()) {
            return true;
        } else {
            try {
                checkAccess(uri, file,
                        ParcelFileDescriptor.MODE_READ_WRITE | ParcelFileDescriptor.MODE_CREATE);
            } catch (FileNotFoundException e) {
                return false;
            }
            // we will not attempt to create the first directory in the path
            // (for example, do not create /sdcard if the SD card is not mounted)
            int secondSlash = path.indexOf('/', 1);
            if (secondSlash < 1) return false;
            String directoryPath = path.substring(0, secondSlash);
            File directory = new File(directoryPath);
            if (!directory.exists())
                return false;
            file.getParentFile().mkdirs();
            try {
                return file.createNewFile();
            } catch(IOException ioe) {
                Log.e(TAG, "File creation failed", ioe);
            }
            return false;
        }
    }

    private static final class GetTableAndWhereOutParameter {
        public String table;
        public String where;
    }

    static final GetTableAndWhereOutParameter sGetTableAndWhereParam =
            new GetTableAndWhereOutParameter();

    private void getTableAndWhere(Uri uri, int match, String userWhere,
            GetTableAndWhereOutParameter out) {
        String where = null;
        switch (match) {
            case IMAGES_MEDIA:
                out.table = "files";
                where = FileColumns.MEDIA_TYPE + "=" + FileColumns.MEDIA_TYPE_IMAGE;
                break;

            case IMAGES_MEDIA_ID:
                out.table = "files";
                where = "_id = " + uri.getPathSegments().get(3);
                break;

            case IMAGES_THUMBNAILS_ID:
                where = "_id=" + uri.getPathSegments().get(3);
            case IMAGES_THUMBNAILS:
                out.table = "thumbnails";
                break;

            case AUDIO_MEDIA:
                out.table = "files";
                where = FileColumns.MEDIA_TYPE + "=" + FileColumns.MEDIA_TYPE_AUDIO;
                break;

            case AUDIO_MEDIA_ID:
                out.table = "files";
                where = "_id=" + uri.getPathSegments().get(3);
                break;

            case AUDIO_MEDIA_ID_GENRES:
                out.table = "audio_genres";
                where = "audio_id=" + uri.getPathSegments().get(3);
                break;

            case AUDIO_MEDIA_ID_GENRES_ID:
                out.table = "audio_genres";
                where = "audio_id=" + uri.getPathSegments().get(3) +
                        " AND genre_id=" + uri.getPathSegments().get(5);
               break;

            case AUDIO_MEDIA_ID_PLAYLISTS:
                out.table = "audio_playlists";
                where = "audio_id=" + uri.getPathSegments().get(3);
                break;

            case AUDIO_MEDIA_ID_PLAYLISTS_ID:
                out.table = "audio_playlists";
                where = "audio_id=" + uri.getPathSegments().get(3) +
                        " AND playlists_id=" + uri.getPathSegments().get(5);
                break;

            case AUDIO_GENRES:
                out.table = "audio_genres";
                break;

            case AUDIO_GENRES_ID:
                out.table = "audio_genres";
                where = "_id=" + uri.getPathSegments().get(3);
                break;

            case AUDIO_GENRES_ID_MEMBERS:
                out.table = "audio_genres";
                where = "genre_id=" + uri.getPathSegments().get(3);
                break;

            case AUDIO_PLAYLISTS:
                out.table = "files";
                where = FileColumns.MEDIA_TYPE + "=" + FileColumns.MEDIA_TYPE_PLAYLIST;
                break;

            case AUDIO_PLAYLISTS_ID:
                out.table = "files";
                where = "_id=" + uri.getPathSegments().get(3);
                break;

            case AUDIO_PLAYLISTS_ID_MEMBERS:
                out.table = "audio_playlists_map";
                where = "playlist_id=" + uri.getPathSegments().get(3);
                break;

            case AUDIO_PLAYLISTS_ID_MEMBERS_ID:
                out.table = "audio_playlists_map";
                where = "playlist_id=" + uri.getPathSegments().get(3) +
                        " AND _id=" + uri.getPathSegments().get(5);
                break;

            case AUDIO_ALBUMART_ID:
                out.table = "album_art";
                where = "album_id=" + uri.getPathSegments().get(3);
                break;

            case VIDEO_MEDIA:
                out.table = "files";
                where = FileColumns.MEDIA_TYPE + "=" + FileColumns.MEDIA_TYPE_VIDEO;
                break;

            case VIDEO_MEDIA_ID:
                out.table = "files";
                where = "_id=" + uri.getPathSegments().get(3);
                break;

            case VIDEO_THUMBNAILS_ID:
                where = "_id=" + uri.getPathSegments().get(3);
            case VIDEO_THUMBNAILS:
                out.table = "videothumbnails";
                break;

            case FILES_ID:
            case MTP_OBJECTS_ID:
                where = "_id=" + uri.getPathSegments().get(2);
            case FILES:
            case FILES_DIRECTORY:
            case MTP_OBJECTS:
                out.table = "files";
                break;

            default:
                throw new UnsupportedOperationException(
                        "Unknown or unsupported URL: " + uri.toString());
        }

        // Add in the user requested WHERE clause, if needed
        if (!TextUtils.isEmpty(userWhere)) {
            if (!TextUtils.isEmpty(where)) {
                out.where = where + " AND (" + userWhere + ")";
            } else {
                out.where = userWhere;
            }
        } else {
            out.where = where;
        }
    }

    @Override
    public int delete(Uri uri, String userWhere, String[] whereArgs) {
        uri = safeUncanonicalize(uri);
        int count;
        int match = URI_MATCHER.match(uri);

        // handle MEDIA_SCANNER before calling getDatabaseForUri()
        if (match == MEDIA_SCANNER) {
            if (mMediaScannerVolume == null) {
                return 0;
            }
            DatabaseHelper database = getDatabaseForUri(
                    Uri.parse("content://media/" + mMediaScannerVolume + "/audio"));
            if (database == null) {
                Log.w(TAG, "no database for scanned volume " + mMediaScannerVolume);
            } else {
                database.mScanStopTime = SystemClock.currentTimeMicro();
                String msg = dump(database, false);
                logToDb(database.getWritableDatabase(), msg);
            }
            if (INTERNAL_VOLUME.equals(mMediaScannerVolume)) {
                // persist current build fingerprint as fingerprint for system (internal) sound scan
                final SharedPreferences scanSettings =
                        getContext().getSharedPreferences(MediaScanner.SCANNED_BUILD_PREFS_NAME,
                                Context.MODE_PRIVATE);
                final SharedPreferences.Editor editor = scanSettings.edit();
                editor.putString(MediaScanner.LAST_INTERNAL_SCAN_FINGERPRINT, Build.FINGERPRINT);
                editor.apply();
            }
            mMediaScannerVolume = null;
            return 1;
        }

        if (match == VOLUMES_ID) {
            detachVolume(uri);
            count = 1;
        } else if (match == MTP_CONNECTED) {
            synchronized (mMtpServiceConnection) {
                if (mMtpService != null) {
                    // MTP has disconnected, so release our connection to MtpService
                    getContext().unbindService(mMtpServiceConnection);
                    count = 1;
                    // mMtpServiceConnection.onServiceDisconnected might not get called,
                    // so set mMtpService = null here
                    mMtpService = null;
                } else {
                    count = 0;
                }
            }
        } else {
            final String volumeName = getVolumeName(uri);

            DatabaseHelper database = getDatabaseForUri(uri);
            if (database == null) {
                throw new UnsupportedOperationException(
                        "Unknown URI: " + uri + " match: " + match);
            }
            database.mNumDeletes++;
            SQLiteDatabase db = database.getWritableDatabase();

            synchronized (sGetTableAndWhereParam) {
                getTableAndWhere(uri, match, userWhere, sGetTableAndWhereParam);
                if (sGetTableAndWhereParam.table.equals("files")) {
                    String deleteparam = uri.getQueryParameter(MediaStore.PARAM_DELETE_DATA);
                    if (deleteparam == null || ! deleteparam.equals("false")) {
                        database.mNumQueries++;
                        Cursor c = db.query(sGetTableAndWhereParam.table,
                                sMediaTypeDataId,
                                sGetTableAndWhereParam.where, whereArgs, null, null, null);
                        String [] idvalue = new String[] { "" };
                        String [] playlistvalues = new String[] { "", "" };
                        try {
                            while (c.moveToNext()) {
                                final int mediaType = c.getInt(0);
                                final String data = c.getString(1);
                                final long id = c.getLong(2);

                                if (mediaType == FileColumns.MEDIA_TYPE_IMAGE) {
                                    deleteIfAllowed(uri, data);
                                    MediaDocumentsProvider.onMediaStoreDelete(getContext(),
                                            volumeName, FileColumns.MEDIA_TYPE_IMAGE, id);

                                    idvalue[0] = String.valueOf(id);
                                    database.mNumQueries++;
                                    Cursor cc = db.query("thumbnails", sDataOnlyColumn,
                                                "image_id=?", idvalue, null, null, null);
                                    try {
                                        while (cc.moveToNext()) {
                                            deleteIfAllowed(uri, cc.getString(0));
                                        }
                                        database.mNumDeletes++;
                                        db.delete("thumbnails", "image_id=?", idvalue);
                                    } finally {
                                        IoUtils.closeQuietly(cc);
                                    }
                                } else if (mediaType == FileColumns.MEDIA_TYPE_VIDEO) {
                                    deleteIfAllowed(uri, data);
                                    MediaDocumentsProvider.onMediaStoreDelete(getContext(),
                                            volumeName, FileColumns.MEDIA_TYPE_VIDEO, id);

                                } else if (mediaType == FileColumns.MEDIA_TYPE_AUDIO) {
                                    if (!database.mInternal) {
                                        MediaDocumentsProvider.onMediaStoreDelete(getContext(),
                                                volumeName, FileColumns.MEDIA_TYPE_AUDIO, id);

                                        idvalue[0] = String.valueOf(id);
                                        database.mNumDeletes += 2; // also count the one below
                                        db.delete("audio_genres_map", "audio_id=?", idvalue);
                                        // for each playlist that the item appears in, move
                                        // all the items behind it forward by one
                                        Cursor cc = db.query("audio_playlists_map",
                                                    sPlaylistIdPlayOrder,
                                                    "audio_id=?", idvalue, null, null, null);
                                        try {
                                            while (cc.moveToNext()) {
                                                playlistvalues[0] = "" + cc.getLong(0);
                                                playlistvalues[1] = "" + cc.getInt(1);
                                                database.mNumUpdates++;
                                                db.execSQL("UPDATE audio_playlists_map" +
                                                        " SET play_order=play_order-1" +
                                                        " WHERE playlist_id=? AND play_order>?",
                                                        playlistvalues);
                                            }
                                            db.delete("audio_playlists_map", "audio_id=?", idvalue);
                                        } finally {
                                            IoUtils.closeQuietly(cc);
                                        }
                                    }
                                } else if (mediaType == FileColumns.MEDIA_TYPE_PLAYLIST) {
                                    // TODO, maybe: remove the audio_playlists_cleanup trigger and
                                    // implement functionality here (clean up the playlist map)
                                }
                            }
                        } finally {
                            IoUtils.closeQuietly(c);
                        }
                    }
                    // Do not allow deletion if the file/object is referenced as parent
                    // by some other entries. It could cause database corruption.
                    if (!TextUtils.isEmpty(sGetTableAndWhereParam.where)) {
                        sGetTableAndWhereParam.where =
                                "(" + sGetTableAndWhereParam.where + ")" +
                                        " AND (_id NOT IN (SELECT parent FROM files" +
                                        " WHERE NOT (" + sGetTableAndWhereParam.where + ")))";
                    } else {
                        sGetTableAndWhereParam.where = ID_NOT_PARENT_CLAUSE;
                    }
                }

                switch (match) {
                    case MTP_OBJECTS:
                    case MTP_OBJECTS_ID:
                        try {
                            // don't send objectRemoved event since this originated from MTP
                            mDisableMtpObjectCallbacks = true;
                            database.mNumDeletes++;
                            count = db.delete("files", sGetTableAndWhereParam.where, whereArgs);
                        } finally {
                            mDisableMtpObjectCallbacks = false;
                        }
                        break;
                    case AUDIO_GENRES_ID_MEMBERS:
                        database.mNumDeletes++;
                        count = db.delete("audio_genres_map",
                                sGetTableAndWhereParam.where, whereArgs);
                        break;

                    case IMAGES_THUMBNAILS_ID:
                    case IMAGES_THUMBNAILS:
                    case VIDEO_THUMBNAILS_ID:
                    case VIDEO_THUMBNAILS:
                        // Delete the referenced files first.
                        Cursor c = db.query(sGetTableAndWhereParam.table,
                                sDataOnlyColumn,
                                sGetTableAndWhereParam.where, whereArgs, null, null, null);
                        if (c != null) {
                            try {
                                while (c.moveToNext()) {
                                    deleteIfAllowed(uri, c.getString(0));
                                }
                            } finally {
                                IoUtils.closeQuietly(c);
                            }
                        }
                        database.mNumDeletes++;
                        count = db.delete(sGetTableAndWhereParam.table,
                                sGetTableAndWhereParam.where, whereArgs);
                        break;

                    default:
                        database.mNumDeletes++;
                        count = db.delete(sGetTableAndWhereParam.table,
                                sGetTableAndWhereParam.where, whereArgs);
                        break;
                }

                // Since there are multiple Uris that can refer to the same files
                // and deletes can affect other objects in storage (like subdirectories
                // or playlists) we will notify a change on the entire volume to make
                // sure no listeners miss the notification.
                Uri notifyUri = Uri.parse("content://" + MediaStore.AUTHORITY + "/" + volumeName);
                getContext().getContentResolver().notifyChange(notifyUri, null);
            }
        }

        return count;
    }

    @Override
    public Bundle call(String method, String arg, Bundle extras) {
        if (MediaStore.UNHIDE_CALL.equals(method)) {
            processRemovedNoMediaPath(arg);
            return null;
        }
        throw new UnsupportedOperationException("Unsupported call: " + method);
    }

    @Override
    public int update(Uri uri, ContentValues initialValues, String userWhere,
            String[] whereArgs) {
        uri = safeUncanonicalize(uri);
        int count;
        // Log.v(TAG, "update for uri="+uri+", initValues="+initialValues);
        int match = URI_MATCHER.match(uri);
        DatabaseHelper helper = getDatabaseForUri(uri);
        if (helper == null) {
            throw new UnsupportedOperationException(
                    "Unknown URI: " + uri);
        }
        helper.mNumUpdates++;

        SQLiteDatabase db = helper.getWritableDatabase();

        String genre = null;
        if (initialValues != null) {
            genre = initialValues.getAsString(Audio.AudioColumns.GENRE);
            initialValues.remove(Audio.AudioColumns.GENRE);
        }

        synchronized (sGetTableAndWhereParam) {
            getTableAndWhere(uri, match, userWhere, sGetTableAndWhereParam);

            // special case renaming directories via MTP and ESP.
            // in this case we must update all paths in the database with
            // the directory name as a prefix
            if ((match == MTP_OBJECTS || match == MTP_OBJECTS_ID || match == FILES_DIRECTORY)
                    && initialValues != null && initialValues.size() == 1) {
                String oldPath = null;
                String newPath = initialValues.getAsString(MediaStore.MediaColumns.DATA);
                mDirectoryCache.remove(newPath);
                // MtpDatabase will rename the directory first, so we test the new file name
                File f = new File(newPath);
                if (newPath != null && f.isDirectory()) {
                    helper.mNumQueries++;
                    Cursor cursor = db.query(sGetTableAndWhereParam.table, PATH_PROJECTION,
                        userWhere, whereArgs, null, null, null);
                    try {
                        if (cursor != null && cursor.moveToNext()) {
                            oldPath = cursor.getString(1);
                        }
                    } finally {
                        IoUtils.closeQuietly(cursor);
                    }
                    if (oldPath != null) {
                        mDirectoryCache.remove(oldPath);
                        // first rename the row for the directory
                        helper.mNumUpdates++;
                        count = db.update(sGetTableAndWhereParam.table, initialValues,
                                sGetTableAndWhereParam.where, whereArgs);
                        if (count > 0) {
                            // update the paths of any files and folders contained in the directory
                            Object[] bindArgs = new Object[] {
                                    newPath,
                                    oldPath.length() + 1,
                                    oldPath + "/",
                                    oldPath + "0",
                                    // update bucket_display_name and bucket_id based on new path
                                    f.getName(),
                                    f.toString().toLowerCase().hashCode()
                                    };
                            helper.mNumUpdates++;
                            db.execSQL("UPDATE files SET _data=?1||SUBSTR(_data, ?2)" +
                                    // also update bucket_display_name
                                    ",bucket_display_name=?5" +
                                    ",bucket_id=?6" +
                                    " WHERE _data >= ?3 AND _data < ?4;",
                                    bindArgs);
                        }

                        if (count > 0 && !db.inTransaction()) {
                            getContext().getContentResolver().notifyChange(uri, null);
                        }
                        if (f.getName().startsWith(".")) {
                            // the new directory name is hidden
                            processNewNoMediaPath(helper, db, newPath);
                        }
                        return count;
                    }
                } else if (newPath.toLowerCase(Locale.US).endsWith("/.nomedia")) {
                    processNewNoMediaPath(helper, db, newPath);
                }
            }

            switch (match) {
                case AUDIO_MEDIA:
                case AUDIO_MEDIA_ID:
                    {
                        ContentValues values = new ContentValues(initialValues);
                        String albumartist = values.getAsString(MediaStore.Audio.Media.ALBUM_ARTIST);
                        String compilation = values.getAsString(MediaStore.Audio.Media.COMPILATION);
                        values.remove(MediaStore.Audio.Media.COMPILATION);

                        // Insert the artist into the artist table and remove it from
                        // the input values
                        String artist = values.getAsString("artist");
                        values.remove("artist");
                        if (artist != null) {
                            long artistRowId;
                            HashMap<String, Long> artistCache = helper.mArtistCache;
                            synchronized(artistCache) {
                                Long temp = artistCache.get(artist);
                                if (temp == null) {
                                    artistRowId = getKeyIdForName(helper, db,
                                            "artists", "artist_key", "artist",
                                            artist, artist, null, 0, null, artistCache, uri);
                                } else {
                                    artistRowId = temp.longValue();
                                }
                            }
                            values.put("artist_id", Integer.toString((int)artistRowId));
                        }

                        // Do the same for the album field.
                        String so = values.getAsString("album");
                        values.remove("album");
                        if (so != null) {
                            String path = values.getAsString(MediaStore.MediaColumns.DATA);
                            int albumHash = 0;
                            if (albumartist != null) {
                                albumHash = albumartist.hashCode();
                            } else if (compilation != null && compilation.equals("1")) {
                                // nothing to do, hash already set
                            } else {
                                if (path == null) {
                                    if (match == AUDIO_MEDIA) {
                                        Log.w(TAG, "Possible multi row album name update without"
                                                + " path could give wrong album key");
                                    } else {
                                        //Log.w(TAG, "Specify path to avoid extra query");
                                        Cursor c = query(uri,
                                                new String[] { MediaStore.Audio.Media.DATA},
                                                null, null, null);
                                        if (c != null) {
                                            try {
                                                int numrows = c.getCount();
                                                if (numrows == 1) {
                                                    c.moveToFirst();
                                                    path = c.getString(0);
                                                } else {
                                                    Log.e(TAG, "" + numrows + " rows for " + uri);
                                                }
                                            } finally {
                                                IoUtils.closeQuietly(c);
                                            }
                                        }
                                    }
                                }
                                if (path != null) {
                                    albumHash = path.substring(0, path.lastIndexOf('/')).hashCode();
                                }
                            }

                            String s = so.toString();
                            long albumRowId;
                            HashMap<String, Long> albumCache = helper.mAlbumCache;
                            synchronized(albumCache) {
                                String cacheName = s + albumHash;
                                Long temp = albumCache.get(cacheName);
                                if (temp == null) {
                                    albumRowId = getKeyIdForName(helper, db,
                                            "albums", "album_key", "album",
                                            s, cacheName, path, albumHash, artist, albumCache, uri);
                                } else {
                                    albumRowId = temp.longValue();
                                }
                            }
                            values.put("album_id", Integer.toString((int)albumRowId));
                        }

                        // don't allow the title_key field to be updated directly
                        values.remove("title_key");
                        // If the title field is modified, update the title_key
                        so = values.getAsString("title");
                        if (so != null) {
                            String s = so.toString();
                            values.put("title_key", MediaStore.Audio.keyFor(s));
                            // do a final trim of the title, in case it started with the special
                            // "sort first" character (ascii \001)
                            values.remove("title");
                            values.put("title", s.trim());
                        }

                        helper.mNumUpdates++;
                        count = db.update(sGetTableAndWhereParam.table, values,
                                sGetTableAndWhereParam.where, whereArgs);
                        if (genre != null) {
                            if (count == 1 && match == AUDIO_MEDIA_ID) {
                                long rowId = Long.parseLong(uri.getPathSegments().get(3));
                                updateGenre(rowId, genre);
                            } else {
                                // can't handle genres for bulk update or for non-audio files
                                Log.w(TAG, "ignoring genre in update: count = "
                                        + count + " match = " + match);
                            }
                        }
                    }
                    break;
                case IMAGES_MEDIA:
                case IMAGES_MEDIA_ID:
                case VIDEO_MEDIA:
                case VIDEO_MEDIA_ID:
                    {
                        ContentValues values = new ContentValues(initialValues);
                        // Don't allow bucket id or display name to be updated directly.
                        // The same names are used for both images and table columns, so
                        // we use the ImageColumns constants here.
                        values.remove(ImageColumns.BUCKET_ID);
                        values.remove(ImageColumns.BUCKET_DISPLAY_NAME);
                        // If the data is being modified update the bucket values
                        String data = values.getAsString(MediaColumns.DATA);
                        if (data != null) {
                            computeBucketValues(data, values);
                        }
                        computeTakenTime(values);
                        helper.mNumUpdates++;
                        count = db.update(sGetTableAndWhereParam.table, values,
                                sGetTableAndWhereParam.where, whereArgs);
                        // if this is a request from MediaScanner, DATA should contains file path
                        // we only process update request from media scanner, otherwise the requests
                        // could be duplicate.
                        if (count > 0 && values.getAsString(MediaStore.MediaColumns.DATA) != null) {
                            helper.mNumQueries++;
                            Cursor c = db.query(sGetTableAndWhereParam.table,
                                    READY_FLAG_PROJECTION, sGetTableAndWhereParam.where,
                                    whereArgs, null, null, null);
                            if (c != null) {
                                try {
                                    while (c.moveToNext()) {
                                        long magic = c.getLong(2);
                                        if (magic == 0) {
                                            requestMediaThumbnail(c.getString(1), uri,
                                                    MediaThumbRequest.PRIORITY_NORMAL, 0);
                                        }
                                    }
                                } finally {
                                    IoUtils.closeQuietly(c);
                                }
                            }
                        }
                    }
                    break;

                case AUDIO_PLAYLISTS_ID_MEMBERS_ID:
                    String moveit = uri.getQueryParameter("move");
                    if (moveit != null) {
                        String key = MediaStore.Audio.Playlists.Members.PLAY_ORDER;
                        if (initialValues.containsKey(key)) {
                            int newpos = initialValues.getAsInteger(key);
                            List <String> segments = uri.getPathSegments();
                            long playlist = Long.parseLong(segments.get(3));
                            int oldpos = Integer.parseInt(segments.get(5));
                            return movePlaylistEntry(helper, db, playlist, oldpos, newpos);
                        }
                        throw new IllegalArgumentException("Need to specify " + key +
                                " when using 'move' parameter");
                    }
                    // fall through
                default:
                    helper.mNumUpdates++;
                    count = db.update(sGetTableAndWhereParam.table, initialValues,
                        sGetTableAndWhereParam.where, whereArgs);
                    break;
            }
        }
        // in a transaction, the code that began the transaction should be taking
        // care of notifications once it ends the transaction successfully
        if (count > 0 && !db.inTransaction()) {
            getContext().getContentResolver().notifyChange(uri, null);
        }
        return count;
    }

    private int movePlaylistEntry(DatabaseHelper helper, SQLiteDatabase db,
            long playlist, int from, int to) {
        if (from == to) {
            return 0;
        }
        db.beginTransaction();
        int numlines = 0;
        Cursor c = null;
        try {
            helper.mNumUpdates += 3;
            c = db.query("audio_playlists_map",
                    new String [] {"play_order" },
                    "playlist_id=?", new String[] {"" + playlist}, null, null, "play_order",
                    from + ",1");
            c.moveToFirst();
            int from_play_order = c.getInt(0);
            IoUtils.closeQuietly(c);
            c = db.query("audio_playlists_map",
                    new String [] {"play_order" },
                    "playlist_id=?", new String[] {"" + playlist}, null, null, "play_order",
                    to + ",1");
            c.moveToFirst();
            int to_play_order = c.getInt(0);
            db.execSQL("UPDATE audio_playlists_map SET play_order=-1" +
                    " WHERE play_order=" + from_play_order +
                    " AND playlist_id=" + playlist);
            // We could just run both of the next two statements, but only one of
            // of them will actually do anything, so might as well skip the compile
            // and execute steps.
            if (from  < to) {
                db.execSQL("UPDATE audio_playlists_map SET play_order=play_order-1" +
                        " WHERE play_order<=" + to_play_order +
                        " AND play_order>" + from_play_order +
                        " AND playlist_id=" + playlist);
                numlines = to - from + 1;
            } else {
                db.execSQL("UPDATE audio_playlists_map SET play_order=play_order+1" +
                        " WHERE play_order>=" + to_play_order +
                        " AND play_order<" + from_play_order +
                        " AND playlist_id=" + playlist);
                numlines = from - to + 1;
            }
            db.execSQL("UPDATE audio_playlists_map SET play_order=" + to_play_order +
                    " WHERE play_order=-1 AND playlist_id=" + playlist);
            db.setTransactionSuccessful();
        } finally {
            db.endTransaction();
            IoUtils.closeQuietly(c);
        }

        Uri uri = MediaStore.Audio.Playlists.EXTERNAL_CONTENT_URI
                .buildUpon().appendEncodedPath(String.valueOf(playlist)).build();
        // notifyChange() must be called after the database transaction is ended
        // or the listeners will read the old data in the callback
        getContext().getContentResolver().notifyChange(uri, null);

        return numlines;
    }

    private static final String[] openFileColumns = new String[] {
        MediaStore.MediaColumns.DATA,
    };

    @Override
    public ParcelFileDescriptor openFile(Uri uri, String mode)
            throws FileNotFoundException {

        uri = safeUncanonicalize(uri);
        ParcelFileDescriptor pfd = null;

        if (URI_MATCHER.match(uri) == AUDIO_ALBUMART_FILE_ID) {
            // get album art for the specified media file
            DatabaseHelper database = getDatabaseForUri(uri);
            if (database == null) {
                throw new IllegalStateException("Couldn't open database for " + uri);
            }
            SQLiteDatabase db = database.getReadableDatabase();
            if (db == null) {
                throw new IllegalStateException("Couldn't open database for " + uri);
            }
            SQLiteQueryBuilder qb = new SQLiteQueryBuilder();
            int songid = Integer.parseInt(uri.getPathSegments().get(3));
            qb.setTables("audio_meta");
            qb.appendWhere("_id=" + songid);
            Cursor c = qb.query(db,
                    new String [] {
                        MediaStore.Audio.Media.DATA,
                        MediaStore.Audio.Media.ALBUM_ID },
                    null, null, null, null, null);
            try {
                if (c.moveToFirst()) {
                    String audiopath = c.getString(0);
                    int albumid = c.getInt(1);
                    // Try to get existing album art for this album first, which
                    // could possibly have been obtained from a different file.
                    // If that fails, try to get it from this specific file.
                    Uri newUri = ContentUris.withAppendedId(ALBUMART_URI, albumid);
                    try {
                        pfd = openFileAndEnforcePathPermissionsHelper(newUri, mode);
                    } catch (FileNotFoundException ex) {
                        // That didn't work, now try to get it from the specific file
                        pfd = getThumb(database, db, audiopath, albumid, null);
                    }
                }
            } finally {
                IoUtils.closeQuietly(c);
            }
            return pfd;
        }

        try {
            pfd = openFileAndEnforcePathPermissionsHelper(uri, mode);
        } catch (FileNotFoundException ex) {
            if (mode.contains("w")) {
                // if the file couldn't be created, we shouldn't extract album art
                throw ex;
            }

            if (URI_MATCHER.match(uri) == AUDIO_ALBUMART_ID) {
                // Tried to open an album art file which does not exist. Regenerate.
                DatabaseHelper database = getDatabaseForUri(uri);
                if (database == null) {
                    throw ex;
                }
                SQLiteDatabase db = database.getReadableDatabase();
                if (db == null) {
                    throw new IllegalStateException("Couldn't open database for " + uri);
                }
                SQLiteQueryBuilder qb = new SQLiteQueryBuilder();
                int albumid = Integer.parseInt(uri.getPathSegments().get(3));
                qb.setTables("audio_meta");
                qb.appendWhere("album_id=" + albumid);
                Cursor c = qb.query(db,
                        new String [] {
                            MediaStore.Audio.Media.DATA },
                        null, null, null, null, MediaStore.Audio.Media.TRACK);
                try {
                    if (c.moveToFirst()) {
                        String audiopath = c.getString(0);
                        pfd = getThumb(database, db, audiopath, albumid, uri);
                    }
                } finally {
                    IoUtils.closeQuietly(c);
                }
            }
            if (pfd == null) {
                throw ex;
            }
        }
        return pfd;
    }

    /**
     * Return the {@link MediaColumns#DATA} field for the given {@code Uri}.
     */
    private File queryForDataFile(Uri uri) throws FileNotFoundException {
        final Cursor cursor = query(
                uri, new String[] { MediaColumns.DATA }, null, null, null);
        if (cursor == null) {
            throw new FileNotFoundException("Missing cursor for " + uri);
        }

        try {
            switch (cursor.getCount()) {
                case 0:
                    throw new FileNotFoundException("No entry for " + uri);
                case 1:
                    if (cursor.moveToFirst()) {
                        String data = cursor.getString(0);
                        if (data == null) {
                            throw new FileNotFoundException("Null path for " + uri);
                        }
                        return new File(data);
                    } else {
                        throw new FileNotFoundException("Unable to read entry for " + uri);
                    }
                default:
                    throw new FileNotFoundException("Multiple items at " + uri);
            }
        } finally {
            IoUtils.closeQuietly(cursor);
        }
    }

    /**
     * Replacement for {@link #openFileHelper(Uri, String)} which enforces any
     * permissions applicable to the path before returning.
     */
    private ParcelFileDescriptor openFileAndEnforcePathPermissionsHelper(Uri uri, String mode)
            throws FileNotFoundException {
        final int modeBits = ParcelFileDescriptor.parseMode(mode);

        File file = queryForDataFile(uri);

        checkAccess(uri, file, modeBits);

        // Bypass emulation layer when file is opened for reading, but only
        // when opening read-only and we have an exact match.
        if (modeBits == MODE_READ_ONLY) {
            file = Environment.maybeTranslateEmulatedPathToInternal(file);
        }

        return ParcelFileDescriptor.open(file, modeBits);
    }

    private void deleteIfAllowed(Uri uri, String path) {
        try {
            File file = new File(path);
            checkAccess(uri, file, ParcelFileDescriptor.MODE_WRITE_ONLY);
            file.delete();
        } catch (Exception e) {
            Log.e(TAG, "Couldn't delete " + path);
        }
    }

    private void checkAccess(Uri uri, File file, int modeBits) throws FileNotFoundException {
        final boolean isWrite = (modeBits & MODE_WRITE_ONLY) != 0;
        final String path;
        try {
            path = file.getCanonicalPath();
        } catch (IOException e) {
            throw new IllegalArgumentException("Unable to resolve canonical path for " + file, e);
        }

        Context c = getContext();
        boolean readGranted = false;
        boolean writeGranted = false;
        if (isWrite) {
            writeGranted =
                (c.checkCallingOrSelfUriPermission(uri, Intent.FLAG_GRANT_WRITE_URI_PERMISSION)
                == PackageManager.PERMISSION_GRANTED);
        } else {
            readGranted =
                (c.checkCallingOrSelfUriPermission(uri, Intent.FLAG_GRANT_READ_URI_PERMISSION)
                == PackageManager.PERMISSION_GRANTED);
        }

        if (path.startsWith(mExternalPath) || path.startsWith(mLegacyPath)) {
            if (isWrite) {
                if (!writeGranted) {
                    enforceCallingOrSelfPermissionAndAppOps(
                        WRITE_EXTERNAL_STORAGE, "External path: " + path);
                }
            } else if (!readGranted) {
                enforceCallingOrSelfPermissionAndAppOps(
                    READ_EXTERNAL_STORAGE, "External path: " + path);
            }
        } else if (path.startsWith(mCachePath)) {
            if ((isWrite && !writeGranted) || !readGranted) {
                c.enforceCallingOrSelfPermission(ACCESS_CACHE_FILESYSTEM, "Cache path: " + path);
            }
        } else if (isSecondaryExternalPath(path)) {
            // read access is OK with the appropriate permission
            if (!readGranted) {
                if (c.checkCallingOrSelfPermission(WRITE_MEDIA_STORAGE)
                        == PackageManager.PERMISSION_DENIED) {
                    enforceCallingOrSelfPermissionAndAppOps(
                            READ_EXTERNAL_STORAGE, "External path: " + path);
                }
            }
            if (isWrite) {
                if (c.checkCallingOrSelfUriPermission(uri, Intent.FLAG_GRANT_WRITE_URI_PERMISSION)
                        != PackageManager.PERMISSION_GRANTED) {
                    c.enforceCallingOrSelfPermission(
                            WRITE_MEDIA_STORAGE, "External path: " + path);
                }
            }
        } else if (isWrite) {
            // don't write to non-cache, non-sdcard files.
            throw new FileNotFoundException("Can't access " + file);
        } else {
            boolean hasWriteMediaStorage = c.checkCallingOrSelfPermission(WRITE_MEDIA_STORAGE)
                    == PackageManager.PERMISSION_GRANTED;
            boolean hasInteractAcrossUsers = c.checkCallingOrSelfPermission(INTERACT_ACROSS_USERS)
                    == PackageManager.PERMISSION_GRANTED;
            if (!hasWriteMediaStorage && !hasInteractAcrossUsers && isOtherUserExternalDir(path)) {
                throw new FileNotFoundException("Can't access across users " + file);
            }
            checkWorldReadAccess(path);
        }
    }

    private boolean isOtherUserExternalDir(String path) {
        List<VolumeInfo> volumes = mStorageManager.getVolumes();
        for (VolumeInfo volume : volumes) {
<<<<<<< HEAD
            if (contains(volume.path, path)) {
                // If any of mExternalStoragePaths belongs to this volume and doesn't contain
                // the path, then we consider the path to be from another user
                for (String externalStoragePath : mExternalStoragePaths) {
                    if (contains(volume.path, externalStoragePath)
                            && !contains(externalStoragePath, path)) {
=======
            if (FileUtils.contains(volume.path, path)) {
                // If any of mExternalStoragePaths belongs to this volume and doesn't include
                // the path, then we consider the path to be from another user
                for (String externalStoragePath : mExternalStoragePaths) {
                    if (FileUtils.contains(volume.path, externalStoragePath)
                            && !FileUtils.contains(externalStoragePath, path)) {
>>>>>>> 83dc5212
                        return true;
                    }
                }
            }
        }
        return false;
    }

<<<<<<< HEAD
    private static boolean contains(String dirPath, String filePath) {
        if (dirPath== null || filePath == null) return false;

        if (dirPath.equals(filePath)) {
            return true;
        }

        if (!dirPath.endsWith("/")) {
            dirPath += "/";
        }
        return filePath.startsWith(dirPath);
    }

=======
>>>>>>> 83dc5212
    private boolean isSecondaryExternalPath(String path) {
        for (int i = 1; i < mExternalStoragePaths.length; i++) {
            if (path.startsWith(mExternalStoragePaths[i])) {
                return true;
            }
        }
        return false;
    }

    /**
     * Check whether the path is a world-readable file
     */
    private static void checkWorldReadAccess(String path) throws FileNotFoundException {
        // Path has already been canonicalized, and we relax the check to look
        // at groups to support runtime storage permissions.
        final int accessBits = path.startsWith("/storage/") ? OsConstants.S_IRGRP
                : OsConstants.S_IROTH;
        try {
            StructStat stat = Os.stat(path);
            if (OsConstants.S_ISREG(stat.st_mode) &&
                ((stat.st_mode & accessBits) == accessBits)) {
                checkLeadingPathComponentsWorldExecutable(path);
                return;
            }
        } catch (ErrnoException e) {
            // couldn't stat the file, either it doesn't exist or isn't
            // accessible to us
        }

        throw new FileNotFoundException("Can't access " + path);
    }

    private static void checkLeadingPathComponentsWorldExecutable(String filePath)
            throws FileNotFoundException {
        File parent = new File(filePath).getParentFile();

        // Path has already been canonicalized, and we relax the check to look
        // at groups to support runtime storage permissions.
        final int accessBits = filePath.startsWith("/storage/") ? OsConstants.S_IXGRP
                : OsConstants.S_IXOTH;

        while (parent != null) {
            if (! parent.exists()) {
                // parent dir doesn't exist, give up
                throw new FileNotFoundException("access denied");
            }
            try {
                StructStat stat = Os.stat(parent.getPath());
                if ((stat.st_mode & accessBits) != accessBits) {
                    // the parent dir doesn't have the appropriate access
                    throw new FileNotFoundException("Can't access " + filePath);
                }
            } catch (ErrnoException e1) {
                // couldn't stat() parent
                throw new FileNotFoundException("Can't access " + filePath);
            }
            parent = parent.getParentFile();
        }
    }

    private class ThumbData {
        DatabaseHelper helper;
        SQLiteDatabase db;
        String path;
        long album_id;
        Uri albumart_uri;
    }

    private void makeThumbAsync(DatabaseHelper helper, SQLiteDatabase db,
            String path, long album_id) {
        synchronized (mPendingThumbs) {
            if (mPendingThumbs.contains(path)) {
                // There's already a request to make an album art thumbnail
                // for this audio file in the queue.
                return;
            }

            mPendingThumbs.add(path);
        }

        ThumbData d = new ThumbData();
        d.helper = helper;
        d.db = db;
        d.path = path;
        d.album_id = album_id;
        d.albumart_uri = ContentUris.withAppendedId(mAlbumArtBaseUri, album_id);

        // Instead of processing thumbnail requests in the order they were
        // received we instead process them stack-based, i.e. LIFO.
        // The idea behind this is that the most recently requested thumbnails
        // are most likely the ones still in the user's view, whereas those
        // requested earlier may have already scrolled off.
        synchronized (mThumbRequestStack) {
            mThumbRequestStack.push(d);
        }

        // Trigger the handler.
        Message msg = mThumbHandler.obtainMessage(ALBUM_THUMB);
        msg.sendToTarget();
    }

    //Return true if the artPath is the dir as it in mExternalStoragePaths
    //for multi storage support
    private static boolean isRootStorageDir(String[] rootPaths, String testPath) {
        for (String rootPath : rootPaths) {
            if (rootPath != null && rootPath.equalsIgnoreCase(testPath)) {
                return true;
            }
        }
        return false;
    }

    // Extract compressed image data from the audio file itself or, if that fails,
    // look for a file "AlbumArt.jpg" in the containing directory.
    private static byte[] getCompressedAlbumArt(Context context, String[] rootPaths, String path) {
        byte[] compressed = null;

        try {
            File f = new File(path);
            ParcelFileDescriptor pfd = ParcelFileDescriptor.open(f,
                    ParcelFileDescriptor.MODE_READ_ONLY);

            try (MediaScanner scanner = new MediaScanner(context, INTERNAL_VOLUME)) {
                compressed = scanner.extractAlbumArt(pfd.getFileDescriptor());
            }
            pfd.close();

            // If no embedded art exists, look for a suitable image file in the
            // same directory as the media file, except if that directory is
            // is the root directory of the sd card or the download directory.
            // We look for, in order of preference:
            // 0 AlbumArt.jpg
            // 1 AlbumArt*Large.jpg
            // 2 Any other jpg image with 'albumart' anywhere in the name
            // 3 Any other jpg image
            // 4 any other png image
            if (compressed == null && path != null) {
                int lastSlash = path.lastIndexOf('/');
                if (lastSlash > 0) {

                    String artPath = path.substring(0, lastSlash);
                    String dwndir = Environment.getExternalStoragePublicDirectory(
                            Environment.DIRECTORY_DOWNLOADS).getAbsolutePath();

                    String bestmatch = null;
                    synchronized (sFolderArtMap) {
                        if (sFolderArtMap.containsKey(artPath)) {
                            bestmatch = sFolderArtMap.get(artPath);
                        } else if (!isRootStorageDir(rootPaths, artPath) &&
                                !artPath.equalsIgnoreCase(dwndir)) {
                            File dir = new File(artPath);
                            String [] entrynames = dir.list();
                            if (entrynames == null) {
                                return null;
                            }
                            bestmatch = null;
                            int matchlevel = 1000;
                            for (int i = entrynames.length - 1; i >=0; i--) {
                                String entry = entrynames[i].toLowerCase();
                                if (entry.equals("albumart.jpg")) {
                                    bestmatch = entrynames[i];
                                    break;
                                } else if (entry.startsWith("albumart")
                                        && entry.endsWith("large.jpg")
                                        && matchlevel > 1) {
                                    bestmatch = entrynames[i];
                                    matchlevel = 1;
                                } else if (entry.contains("albumart")
                                        && entry.endsWith(".jpg")
                                        && matchlevel > 2) {
                                    bestmatch = entrynames[i];
                                    matchlevel = 2;
                                } else if (entry.endsWith(".jpg") && matchlevel > 3) {
                                    bestmatch = entrynames[i];
                                    matchlevel = 3;
                                } else if (entry.endsWith(".png") && matchlevel > 4) {
                                    bestmatch = entrynames[i];
                                    matchlevel = 4;
                                }
                            }
                            // note that this may insert null if no album art was found
                            sFolderArtMap.put(artPath, bestmatch);
                        }
                    }

                    if (bestmatch != null) {
                        File file = new File(artPath, bestmatch);
                        if (file.exists()) {
                            FileInputStream stream = null;
                            try {
                                compressed = new byte[(int)file.length()];
                                stream = new FileInputStream(file);
                                stream.read(compressed);
                            } catch (IOException ex) {
                                compressed = null;
                            } catch (OutOfMemoryError ex) {
                                Log.w(TAG, ex);
                                compressed = null;
                            } finally {
                                if (stream != null) {
                                    stream.close();
                                }
                            }
                        }
                    }
                }
            }
        } catch (IOException e) {
        }

        return compressed;
    }

    // Return a URI to write the album art to and update the database as necessary.
    Uri getAlbumArtOutputUri(DatabaseHelper helper, SQLiteDatabase db, long album_id, Uri albumart_uri) {
        Uri out = null;
        // TODO: this could be done more efficiently with a call to db.replace(), which
        // replaces or inserts as needed, making it unnecessary to query() first.
        if (albumart_uri != null) {
            Cursor c = query(albumart_uri, new String [] { MediaStore.MediaColumns.DATA },
                    null, null, null);
            try {
                if (c != null && c.moveToFirst()) {
                    String albumart_path = c.getString(0);
                    if (ensureFileExists(albumart_uri, albumart_path)) {
                        out = albumart_uri;
                    }
                } else {
                    albumart_uri = null;
                }
            } finally {
                IoUtils.closeQuietly(c);
            }
        }
        if (albumart_uri == null){
            ContentValues initialValues = new ContentValues();
            initialValues.put("album_id", album_id);
            try {
                ContentValues values = ensureFile(false, initialValues, "", ALBUM_THUMB_FOLDER);
                helper.mNumInserts++;
                long rowId = db.insert("album_art", MediaStore.MediaColumns.DATA, values);
                if (rowId > 0) {
                    out = ContentUris.withAppendedId(ALBUMART_URI, rowId);
                    // ensure the parent directory exists
                    String albumart_path = values.getAsString(MediaStore.MediaColumns.DATA);
                    ensureFileExists(out, albumart_path);
                }
            } catch (IllegalStateException ex) {
                Log.e(TAG, "error creating album thumb file");
            }
        }
        return out;
    }

    // Write out the album art to the output URI, recompresses the given Bitmap
    // if necessary, otherwise writes the compressed data.
    private void writeAlbumArt(
            boolean need_to_recompress, Uri out, byte[] compressed, Bitmap bm) throws IOException {
        OutputStream outstream = null;
        // Clear calling identity as we may be handling an IPC.
        final long identity = Binder.clearCallingIdentity();
        try {
            outstream = getContext().getContentResolver().openOutputStream(out);

            if (!need_to_recompress) {
                // No need to recompress here, just write out the original
                // compressed data here.
                outstream.write(compressed);
            } else {
                if (!bm.compress(Bitmap.CompressFormat.JPEG, 85, outstream)) {
                    throw new IOException("failed to compress bitmap");
                }
            }
        } finally {
            Binder.restoreCallingIdentity(identity);
            IoUtils.closeQuietly(outstream);
        }
    }

    private ParcelFileDescriptor getThumb(DatabaseHelper helper, SQLiteDatabase db, String path,
            long album_id, Uri albumart_uri) {
        ThumbData d = new ThumbData();
        d.helper = helper;
        d.db = db;
        d.path = path;
        d.album_id = album_id;
        d.albumart_uri = albumart_uri;
        return makeThumbInternal(d);
    }

    private ParcelFileDescriptor makeThumbInternal(ThumbData d) {
        byte[] compressed = getCompressedAlbumArt(getContext(), mExternalStoragePaths, d.path);

        if (compressed == null) {
            return null;
        }

        Bitmap bm = null;
        boolean need_to_recompress = true;

        try {
            // get the size of the bitmap
            BitmapFactory.Options opts = new BitmapFactory.Options();
            opts.inJustDecodeBounds = true;
            opts.inSampleSize = 1;
            BitmapFactory.decodeByteArray(compressed, 0, compressed.length, opts);

            // request a reasonably sized output image
            final Resources r = getContext().getResources();
            final int maximumThumbSize = r.getDimensionPixelSize(R.dimen.maximum_thumb_size);
            while (opts.outHeight > maximumThumbSize || opts.outWidth > maximumThumbSize) {
                opts.outHeight /= 2;
                opts.outWidth /= 2;
                opts.inSampleSize *= 2;
            }

            if (opts.inSampleSize == 1) {
                // The original album art was of proper size, we won't have to
                // recompress the bitmap later.
                need_to_recompress = false;
            } else {
                // get the image for real now
                opts.inJustDecodeBounds = false;
                opts.inPreferredConfig = Bitmap.Config.RGB_565;
                bm = BitmapFactory.decodeByteArray(compressed, 0, compressed.length, opts);

                if (bm != null && bm.getConfig() == null) {
                    Bitmap nbm = bm.copy(Bitmap.Config.RGB_565, false);
                    if (nbm != null && nbm != bm) {
                        bm.recycle();
                        bm = nbm;
                    }
                }
            }
        } catch (Exception e) {
        }

        if (need_to_recompress && bm == null) {
            return null;
        }

        if (d.albumart_uri == null) {
            // this one doesn't need to be saved (probably a song with an unknown album),
            // so stick it in a memory file and return that
            try {
                return ParcelFileDescriptor.fromData(compressed, "albumthumb");
            } catch (IOException e) {
            }
        } else {
            // This one needs to actually be saved on the sd card.
            // This is wrapped in a transaction because there are various things
            // that could go wrong while generating the thumbnail, and we only want
            // to update the database when all steps succeeded.
            d.db.beginTransaction();
            Uri out = null;
            ParcelFileDescriptor pfd = null;
            try {
                out = getAlbumArtOutputUri(d.helper, d.db, d.album_id, d.albumart_uri);

                if (out != null) {
                    writeAlbumArt(need_to_recompress, out, compressed, bm);
                    getContext().getContentResolver().notifyChange(MEDIA_URI, null);
                    pfd = openFileHelper(out, "r");
                    d.db.setTransactionSuccessful();
                    return pfd;
                }
            } catch (IOException ex) {
                // do nothing, just return null below
            } catch (UnsupportedOperationException ex) {
                // do nothing, just return null below
            } finally {
                d.db.endTransaction();
                if (bm != null) {
                    bm.recycle();
                }
                if (pfd == null && out != null) {
                    // Thumbnail was not written successfully, delete the entry that refers to it.
                    // Note that this only does something if getAlbumArtOutputUri() reused an
                    // existing entry from the database. If a new entry was created, it will
                    // have been rolled back as part of backing out the transaction.

                    // Clear calling identity as we may be handling an IPC.
                    final long identity = Binder.clearCallingIdentity();
                    try {
                        getContext().getContentResolver().delete(out, null, null);
                    } finally {
                        Binder.restoreCallingIdentity(identity);
                    }

                }
            }
        }
        return null;
    }

    /**
     * Look up the artist or album entry for the given name, creating that entry
     * if it does not already exists.
     * @param db        The database
     * @param table     The table to store the key/name pair in.
     * @param keyField  The name of the key-column
     * @param nameField The name of the name-column
     * @param rawName   The name that the calling app was trying to insert into the database
     * @param cacheName The string that will be inserted in to the cache
     * @param path      The full path to the file being inserted in to the audio table
     * @param albumHash A hash to distinguish between different albums of the same name
     * @param artist    The name of the artist, if known
     * @param cache     The cache to add this entry to
     * @param srcuri    The Uri that prompted the call to this method, used for determining whether this is
     *                  the internal or external database
     * @return          The row ID for this artist/album, or -1 if the provided name was invalid
     */
    private long getKeyIdForName(DatabaseHelper helper, SQLiteDatabase db,
            String table, String keyField, String nameField,
            String rawName, String cacheName, String path, int albumHash,
            String artist, HashMap<String, Long> cache, Uri srcuri) {
        long rowId;

        if (rawName == null || rawName.length() == 0) {
            rawName = MediaStore.UNKNOWN_STRING;
        }
        String k = MediaStore.Audio.keyFor(rawName);

        if (k == null) {
            // shouldn't happen, since we only get null keys for null inputs
            Log.e(TAG, "null key", new Exception());
            return -1;
        }

        boolean isAlbum = table.equals("albums");
        boolean isUnknown = MediaStore.UNKNOWN_STRING.equals(rawName);

        // To distinguish same-named albums, we append a hash. The hash is based
        // on the "album artist" tag if present, otherwise on the "compilation" tag
        // if present, otherwise on the path.
        // Ideally we would also take things like CDDB ID in to account, so
        // we can group files from the same album that aren't in the same
        // folder, but this is a quick and easy start that works immediately
        // without requiring support from the mp3, mp4 and Ogg meta data
        // readers, as long as the albums are in different folders.
        if (isAlbum) {
            k = k + albumHash;
            if (isUnknown) {
                k = k + artist;
            }
        }

        String [] selargs = { k };
        helper.mNumQueries++;
        Cursor c = db.query(table, null, keyField + "=?", selargs, null, null, null);

        try {
            switch (c.getCount()) {
                case 0: {
                        // insert new entry into table
                        ContentValues otherValues = new ContentValues();
                        otherValues.put(keyField, k);
                        otherValues.put(nameField, rawName);
                        helper.mNumInserts++;
                        rowId = db.insert(table, "duration", otherValues);
                        if (path != null && isAlbum && ! isUnknown) {
                            // We just inserted a new album. Now create an album art thumbnail for it.
                            makeThumbAsync(helper, db, path, rowId);
                        }
                        if (rowId > 0) {
                            String volume = srcuri.toString().substring(16, 24); // extract internal/external
                            Uri uri = Uri.parse("content://media/" + volume + "/audio/" + table + "/" + rowId);
                            getContext().getContentResolver().notifyChange(uri, null);
                        }
                    }
                    break;
                case 1: {
                        // Use the existing entry
                        c.moveToFirst();
                        rowId = c.getLong(0);

                        // Determine whether the current rawName is better than what's
                        // currently stored in the table, and update the table if it is.
                        String currentFancyName = c.getString(2);
                        String bestName = makeBestName(rawName, currentFancyName);
                        if (!bestName.equals(currentFancyName)) {
                            // update the table with the new name
                            ContentValues newValues = new ContentValues();
                            newValues.put(nameField, bestName);
                            helper.mNumUpdates++;
                            db.update(table, newValues, "rowid="+Integer.toString((int)rowId), null);
                            String volume = srcuri.toString().substring(16, 24); // extract internal/external
                            Uri uri = Uri.parse("content://media/" + volume + "/audio/" + table + "/" + rowId);
                            getContext().getContentResolver().notifyChange(uri, null);
                        }
                    }
                    break;
                default:
                    // corrupt database
                    Log.e(TAG, "Multiple entries in table " + table + " for key " + k);
                    rowId = -1;
                    break;
            }
        } finally {
            IoUtils.closeQuietly(c);
        }

        if (cache != null && ! isUnknown) {
            cache.put(cacheName, rowId);
        }
        return rowId;
    }

    /**
     * Returns the best string to use for display, given two names.
     * Note that this function does not necessarily return either one
     * of the provided names; it may decide to return a better alternative
     * (for example, specifying the inputs "Police" and "Police, The" will
     * return "The Police")
     *
     * The basic assumptions are:
     * - longer is better ("The police" is better than "Police")
     * - prefix is better ("The Police" is better than "Police, The")
     * - accents are better ("Mot&ouml;rhead" is better than "Motorhead")
     *
     * @param one The first of the two names to consider
     * @param two The last of the two names to consider
     * @return The actual name to use
     */
    String makeBestName(String one, String two) {
        String name;

        // Longer names are usually better.
        if (one.length() > two.length()) {
            name = one;
        } else {
            // Names with accents are usually better, and conveniently sort later
            if (one.toLowerCase().compareTo(two.toLowerCase()) > 0) {
                name = one;
            } else {
                name = two;
            }
        }

        // Prefixes are better than postfixes.
        if (name.endsWith(", the") || name.endsWith(",the") ||
            name.endsWith(", an") || name.endsWith(",an") ||
            name.endsWith(", a") || name.endsWith(",a")) {
            String fix = name.substring(1 + name.lastIndexOf(','));
            name = fix.trim() + " " + name.substring(0, name.lastIndexOf(','));
        }

        // TODO: word-capitalize the resulting name
        return name;
    }


    /**
     * Looks up the database based on the given URI.
     *
     * @param uri The requested URI
     * @returns the database for the given URI
     */
    private DatabaseHelper getDatabaseForUri(Uri uri) {
        synchronized (mDatabases) {
            if (uri.getPathSegments().size() >= 1) {
                return mDatabases.get(uri.getPathSegments().get(0));
            }
        }
        return null;
    }

    static boolean isMediaDatabaseName(String name) {
        if (INTERNAL_DATABASE_NAME.equals(name)) {
            return true;
        }
        if (EXTERNAL_DATABASE_NAME.equals(name)) {
            return true;
        }
        if (name.startsWith("external-") && name.endsWith(".db")) {
            return true;
        }
        return false;
    }

    static boolean isInternalMediaDatabaseName(String name) {
        if (INTERNAL_DATABASE_NAME.equals(name)) {
            return true;
        }
        return false;
    }

    /**
     * Attach the database for a volume (internal or external).
     * Does nothing if the volume is already attached, otherwise
     * checks the volume ID and sets up the corresponding database.
     *
     * @param volume to attach, either {@link #INTERNAL_VOLUME} or {@link #EXTERNAL_VOLUME}.
     * @return the content URI of the attached volume.
     */
    private Uri attachVolume(String volume) {
        if (Binder.getCallingPid() != Process.myPid()) {
            throw new SecurityException(
                    "Opening and closing databases not allowed.");
        }

        // Update paths to reflect currently mounted volumes
        updateStoragePaths();

        DatabaseHelper helper = null;
        synchronized (mDatabases) {
            helper = mDatabases.get(volume);
            if (helper != null) {
                if (EXTERNAL_VOLUME.equals(volume)) {
                    ensureDefaultFolders(helper, helper.getWritableDatabase());
                }
                return Uri.parse("content://media/" + volume);
            }

            Context context = getContext();
            if (INTERNAL_VOLUME.equals(volume)) {
                helper = new DatabaseHelper(context, INTERNAL_DATABASE_NAME, true,
                        false, mObjectRemovedCallback);
            } else if (EXTERNAL_VOLUME.equals(volume)) {
                // Only extract FAT volume ID for primary public
                final VolumeInfo vol = mStorageManager.getPrimaryPhysicalVolume();
                if (vol != null) {
                    final StorageVolume actualVolume = mStorageManager.getPrimaryVolume();
                    final int volumeId = actualVolume.getFatVolumeId();

                    // Must check for failure!
                    // If the volume is not (yet) mounted, this will create a new
                    // external-ffffffff.db database instead of the one we expect.  Then, if
                    // android.process.media is later killed and respawned, the real external
                    // database will be attached, containing stale records, or worse, be empty.
                    if (volumeId == -1) {
                        String state = Environment.getExternalStorageState();
                        if (Environment.MEDIA_MOUNTED.equals(state) ||
                                Environment.MEDIA_MOUNTED_READ_ONLY.equals(state)) {
                            // This may happen if external storage was _just_ mounted.  It may also
                            // happen if the volume ID is _actually_ 0xffffffff, in which case it
                            // must be changed since FileUtils::getFatVolumeId doesn't allow for
                            // that.  It may also indicate that FileUtils::getFatVolumeId is broken
                            // (missing ioctl), which is also impossible to disambiguate.
                            Log.e(TAG, "Can't obtain external volume ID even though it's mounted.");
                        } else {
                            Log.i(TAG, "External volume is not (yet) mounted, cannot attach.");
                        }

                        throw new IllegalArgumentException("Can't obtain external volume ID for " +
                                volume + " volume.");
                    }

                    // generate database name based on volume ID
                    String dbName = "external-" + Integer.toHexString(volumeId) + ".db";
                    helper = new DatabaseHelper(context, dbName, false,
                            false, mObjectRemovedCallback);
                    mVolumeId = volumeId;
                } else {
                    // external database name should be EXTERNAL_DATABASE_NAME
                    // however earlier releases used the external-XXXXXXXX.db naming
                    // for devices without removable storage, and in that case we need to convert
                    // to this new convention
                    File dbFile = context.getDatabasePath(EXTERNAL_DATABASE_NAME);
                    if (!dbFile.exists()
                            && android.os.Build.VERSION.SDK_INT < android.os.Build.VERSION_CODES.ICE_CREAM_SANDWICH) {
                        // find the most recent external database and rename it to
                        // EXTERNAL_DATABASE_NAME, and delete any other older
                        // external database files
                        File recentDbFile = null;
                        for (String database : context.databaseList()) {
                            if (database.startsWith("external-") && database.endsWith(".db")) {
                                File file = context.getDatabasePath(database);
                                if (recentDbFile == null) {
                                    recentDbFile = file;
                                } else if (file.lastModified() > recentDbFile.lastModified()) {
                                    context.deleteDatabase(recentDbFile.getName());
                                    recentDbFile = file;
                                } else {
                                    context.deleteDatabase(file.getName());
                                }
                            }
                        }
                        if (recentDbFile != null) {
                            if (recentDbFile.renameTo(dbFile)) {
                                Log.d(TAG, "renamed database " + recentDbFile.getName() +
                                        " to " + EXTERNAL_DATABASE_NAME);
                            } else {
                                Log.e(TAG, "Failed to rename database " + recentDbFile.getName() +
                                        " to " + EXTERNAL_DATABASE_NAME);
                                // This shouldn't happen, but if it does, continue using
                                // the file under its old name
                                dbFile = recentDbFile;
                            }
                        }
                        // else DatabaseHelper will create one named EXTERNAL_DATABASE_NAME
                    }
                    helper = new DatabaseHelper(context, dbFile.getName(), false,
                            false, mObjectRemovedCallback);
                }
            } else {
                throw new IllegalArgumentException("There is no volume named " + volume);
            }

            mDatabases.put(volume, helper);

            if (!helper.mInternal) {
                // clean up stray album art files: delete every file not in the database
                File[] files = new File(mExternalStoragePaths[0], ALBUM_THUMB_FOLDER).listFiles();
                HashSet<String> fileSet = new HashSet();
                for (int i = 0; files != null && i < files.length; i++) {
                    fileSet.add(files[i].getPath());
                }

                Cursor cursor = query(MediaStore.Audio.Albums.EXTERNAL_CONTENT_URI,
                        new String[] { MediaStore.Audio.Albums.ALBUM_ART }, null, null, null);
                try {
                    while (cursor != null && cursor.moveToNext()) {
                        fileSet.remove(cursor.getString(0));
                    }
                } finally {
                    IoUtils.closeQuietly(cursor);
                }

                Iterator<String> iterator = fileSet.iterator();
                while (iterator.hasNext()) {
                    String filename = iterator.next();
                    if (LOCAL_LOGV) Log.v(TAG, "deleting obsolete album art " + filename);
                    new File(filename).delete();
                }
            }
        }

        if (LOCAL_LOGV) Log.v(TAG, "Attached volume: " + volume);
        if (EXTERNAL_VOLUME.equals(volume)) {
            ensureDefaultFolders(helper, helper.getWritableDatabase());
        }
        return Uri.parse("content://media/" + volume);
    }

    /**
     * Detach the database for a volume (must be external).
     * Does nothing if the volume is already detached, otherwise
     * closes the database and sends a notification to listeners.
     *
     * @param uri The content URI of the volume, as returned by {@link #attachVolume}
     */
    private void detachVolume(Uri uri) {
        if (Binder.getCallingPid() != Process.myPid()) {
            throw new SecurityException(
                    "Opening and closing databases not allowed.");
        }

        // Update paths to reflect currently mounted volumes
        updateStoragePaths();

        String volume = uri.getPathSegments().get(0);
        if (INTERNAL_VOLUME.equals(volume)) {
            throw new UnsupportedOperationException(
                    "Deleting the internal volume is not allowed");
        } else if (!EXTERNAL_VOLUME.equals(volume)) {
            throw new IllegalArgumentException(
                    "There is no volume named " + volume);
        }

        synchronized (mDatabases) {
            DatabaseHelper database = mDatabases.get(volume);
            if (database == null) return;

            try {
                // touch the database file to show it is most recently used
                File file = new File(database.getReadableDatabase().getPath());
                file.setLastModified(System.currentTimeMillis());
            } catch (Exception e) {
                Log.e(TAG, "Can't touch database file", e);
            }

            mDatabases.remove(volume);
            database.close();
        }

        getContext().getContentResolver().notifyChange(uri, null);
        if (LOCAL_LOGV) Log.v(TAG, "Detached volume: " + volume);
    }

    private static String TAG = "MediaProvider";
    private static final boolean LOCAL_LOGV = false;

    private static final String INTERNAL_DATABASE_NAME = "internal.db";
    private static final String EXTERNAL_DATABASE_NAME = "external.db";

    // maximum number of cached external databases to keep
    private static final int MAX_EXTERNAL_DATABASES = 3;

    // Delete databases that have not been used in two months
    // 60 days in milliseconds (1000 * 60 * 60 * 24 * 60)
    private static final long OBSOLETE_DATABASE_DB = 5184000000L;

    private HashMap<String, DatabaseHelper> mDatabases;

    private Handler mThumbHandler;

    // name of the volume currently being scanned by the media scanner (or null)
    private String mMediaScannerVolume;

    // current FAT volume ID
    private int mVolumeId = -1;

    static final String INTERNAL_VOLUME = "internal";
    static final String EXTERNAL_VOLUME = "external";
    static final String ALBUM_THUMB_FOLDER = "Android/data/com.android.providers.media/albumthumbs";

    // path for writing contents of in memory temp database
    private String mTempDatabasePath;

    // WARNING: the values of IMAGES_MEDIA, AUDIO_MEDIA, and VIDEO_MEDIA and AUDIO_PLAYLISTS
    // are stored in the "files" table, so do not renumber them unless you also add
    // a corresponding database upgrade step for it.
    private static final int IMAGES_MEDIA = 1;
    private static final int IMAGES_MEDIA_ID = 2;
    private static final int IMAGES_THUMBNAILS = 3;
    private static final int IMAGES_THUMBNAILS_ID = 4;

    private static final int AUDIO_MEDIA = 100;
    private static final int AUDIO_MEDIA_ID = 101;
    private static final int AUDIO_MEDIA_ID_GENRES = 102;
    private static final int AUDIO_MEDIA_ID_GENRES_ID = 103;
    private static final int AUDIO_MEDIA_ID_PLAYLISTS = 104;
    private static final int AUDIO_MEDIA_ID_PLAYLISTS_ID = 105;
    private static final int AUDIO_GENRES = 106;
    private static final int AUDIO_GENRES_ID = 107;
    private static final int AUDIO_GENRES_ID_MEMBERS = 108;
    private static final int AUDIO_GENRES_ALL_MEMBERS = 109;
    private static final int AUDIO_PLAYLISTS = 110;
    private static final int AUDIO_PLAYLISTS_ID = 111;
    private static final int AUDIO_PLAYLISTS_ID_MEMBERS = 112;
    private static final int AUDIO_PLAYLISTS_ID_MEMBERS_ID = 113;
    private static final int AUDIO_ARTISTS = 114;
    private static final int AUDIO_ARTISTS_ID = 115;
    private static final int AUDIO_ALBUMS = 116;
    private static final int AUDIO_ALBUMS_ID = 117;
    private static final int AUDIO_ARTISTS_ID_ALBUMS = 118;
    private static final int AUDIO_ALBUMART = 119;
    private static final int AUDIO_ALBUMART_ID = 120;
    private static final int AUDIO_ALBUMART_FILE_ID = 121;

    private static final int VIDEO_MEDIA = 200;
    private static final int VIDEO_MEDIA_ID = 201;
    private static final int VIDEO_THUMBNAILS = 202;
    private static final int VIDEO_THUMBNAILS_ID = 203;

    private static final int VOLUMES = 300;
    private static final int VOLUMES_ID = 301;

    private static final int AUDIO_SEARCH_LEGACY = 400;
    private static final int AUDIO_SEARCH_BASIC = 401;
    private static final int AUDIO_SEARCH_FANCY = 402;

    private static final int MEDIA_SCANNER = 500;

    private static final int FS_ID = 600;
    private static final int VERSION = 601;

    private static final int FILES = 700;
    private static final int FILES_ID = 701;

    // Used only by the MTP implementation
    private static final int MTP_OBJECTS = 702;
    private static final int MTP_OBJECTS_ID = 703;
    private static final int MTP_OBJECT_REFERENCES = 704;
    // UsbReceiver calls insert() and delete() with this URI to tell us
    // when MTP is connected and disconnected
    private static final int MTP_CONNECTED = 705;

    // Used only to invoke special logic for directories
    private static final int FILES_DIRECTORY = 706;

    private static final UriMatcher URI_MATCHER =
            new UriMatcher(UriMatcher.NO_MATCH);

    private static final String[] ID_PROJECTION = new String[] {
        MediaStore.MediaColumns._ID
    };

    private static final String[] PATH_PROJECTION = new String[] {
        MediaStore.MediaColumns._ID,
            MediaStore.MediaColumns.DATA,
    };

    private static final String[] MIME_TYPE_PROJECTION = new String[] {
            MediaStore.MediaColumns._ID, // 0
            MediaStore.MediaColumns.MIME_TYPE, // 1
    };

    private static final String[] READY_FLAG_PROJECTION = new String[] {
            MediaStore.MediaColumns._ID,
            MediaStore.MediaColumns.DATA,
            Images.Media.MINI_THUMB_MAGIC
    };

    private static final String OBJECT_REFERENCES_QUERY =
        "SELECT " + Audio.Playlists.Members.AUDIO_ID + " FROM audio_playlists_map"
        + " WHERE " + Audio.Playlists.Members.PLAYLIST_ID + "=?"
        + " ORDER BY " + Audio.Playlists.Members.PLAY_ORDER;

    static
    {
        URI_MATCHER.addURI("media", "*/images/media", IMAGES_MEDIA);
        URI_MATCHER.addURI("media", "*/images/media/#", IMAGES_MEDIA_ID);
        URI_MATCHER.addURI("media", "*/images/thumbnails", IMAGES_THUMBNAILS);
        URI_MATCHER.addURI("media", "*/images/thumbnails/#", IMAGES_THUMBNAILS_ID);

        URI_MATCHER.addURI("media", "*/audio/media", AUDIO_MEDIA);
        URI_MATCHER.addURI("media", "*/audio/media/#", AUDIO_MEDIA_ID);
        URI_MATCHER.addURI("media", "*/audio/media/#/genres", AUDIO_MEDIA_ID_GENRES);
        URI_MATCHER.addURI("media", "*/audio/media/#/genres/#", AUDIO_MEDIA_ID_GENRES_ID);
        URI_MATCHER.addURI("media", "*/audio/media/#/playlists", AUDIO_MEDIA_ID_PLAYLISTS);
        URI_MATCHER.addURI("media", "*/audio/media/#/playlists/#", AUDIO_MEDIA_ID_PLAYLISTS_ID);
        URI_MATCHER.addURI("media", "*/audio/genres", AUDIO_GENRES);
        URI_MATCHER.addURI("media", "*/audio/genres/#", AUDIO_GENRES_ID);
        URI_MATCHER.addURI("media", "*/audio/genres/#/members", AUDIO_GENRES_ID_MEMBERS);
        URI_MATCHER.addURI("media", "*/audio/genres/all/members", AUDIO_GENRES_ALL_MEMBERS);
        URI_MATCHER.addURI("media", "*/audio/playlists", AUDIO_PLAYLISTS);
        URI_MATCHER.addURI("media", "*/audio/playlists/#", AUDIO_PLAYLISTS_ID);
        URI_MATCHER.addURI("media", "*/audio/playlists/#/members", AUDIO_PLAYLISTS_ID_MEMBERS);
        URI_MATCHER.addURI("media", "*/audio/playlists/#/members/#", AUDIO_PLAYLISTS_ID_MEMBERS_ID);
        URI_MATCHER.addURI("media", "*/audio/artists", AUDIO_ARTISTS);
        URI_MATCHER.addURI("media", "*/audio/artists/#", AUDIO_ARTISTS_ID);
        URI_MATCHER.addURI("media", "*/audio/artists/#/albums", AUDIO_ARTISTS_ID_ALBUMS);
        URI_MATCHER.addURI("media", "*/audio/albums", AUDIO_ALBUMS);
        URI_MATCHER.addURI("media", "*/audio/albums/#", AUDIO_ALBUMS_ID);
        URI_MATCHER.addURI("media", "*/audio/albumart", AUDIO_ALBUMART);
        URI_MATCHER.addURI("media", "*/audio/albumart/#", AUDIO_ALBUMART_ID);
        URI_MATCHER.addURI("media", "*/audio/media/#/albumart", AUDIO_ALBUMART_FILE_ID);

        URI_MATCHER.addURI("media", "*/video/media", VIDEO_MEDIA);
        URI_MATCHER.addURI("media", "*/video/media/#", VIDEO_MEDIA_ID);
        URI_MATCHER.addURI("media", "*/video/thumbnails", VIDEO_THUMBNAILS);
        URI_MATCHER.addURI("media", "*/video/thumbnails/#", VIDEO_THUMBNAILS_ID);

        URI_MATCHER.addURI("media", "*/media_scanner", MEDIA_SCANNER);

        URI_MATCHER.addURI("media", "*/fs_id", FS_ID);
        URI_MATCHER.addURI("media", "*/version", VERSION);

        URI_MATCHER.addURI("media", "*/mtp_connected", MTP_CONNECTED);

        URI_MATCHER.addURI("media", "*", VOLUMES_ID);
        URI_MATCHER.addURI("media", null, VOLUMES);

        // Used by MTP implementation
        URI_MATCHER.addURI("media", "*/file", FILES);
        URI_MATCHER.addURI("media", "*/file/#", FILES_ID);
        URI_MATCHER.addURI("media", "*/object", MTP_OBJECTS);
        URI_MATCHER.addURI("media", "*/object/#", MTP_OBJECTS_ID);
        URI_MATCHER.addURI("media", "*/object/#/references", MTP_OBJECT_REFERENCES);

        // Used only to trigger special logic for directories
        URI_MATCHER.addURI("media", "*/dir", FILES_DIRECTORY);

        /**
         * @deprecated use the 'basic' or 'fancy' search Uris instead
         */
        URI_MATCHER.addURI("media", "*/audio/" + SearchManager.SUGGEST_URI_PATH_QUERY,
                AUDIO_SEARCH_LEGACY);
        URI_MATCHER.addURI("media", "*/audio/" + SearchManager.SUGGEST_URI_PATH_QUERY + "/*",
                AUDIO_SEARCH_LEGACY);

        // used for search suggestions
        URI_MATCHER.addURI("media", "*/audio/search/" + SearchManager.SUGGEST_URI_PATH_QUERY,
                AUDIO_SEARCH_BASIC);
        URI_MATCHER.addURI("media", "*/audio/search/" + SearchManager.SUGGEST_URI_PATH_QUERY +
                "/*", AUDIO_SEARCH_BASIC);

        // used by the music app's search activity
        URI_MATCHER.addURI("media", "*/audio/search/fancy", AUDIO_SEARCH_FANCY);
        URI_MATCHER.addURI("media", "*/audio/search/fancy/*", AUDIO_SEARCH_FANCY);
    }

    private static String getVolumeName(Uri uri) {
        final List<String> segments = uri.getPathSegments();
        if (segments != null && segments.size() > 0) {
            return segments.get(0);
        } else {
            return null;
        }
    }

    private String getCallingPackageOrSelf() {
        String callingPackage = getCallingPackage();
        if (callingPackage == null) {
            callingPackage = getContext().getOpPackageName();
        }
        return callingPackage;
    }

    private void enforceCallingOrSelfPermissionAndAppOps(String permission, String message) {
        getContext().enforceCallingOrSelfPermission(permission, message);

        // Sure they have the permission, but has app-ops been revoked for
        // legacy apps? If so, they have no business being in here; we already
        // told them the volume was unmounted.
        final String opName = AppOpsManager.permissionToOp(permission);
        if (opName != null) {
            final String callingPackage = getCallingPackageOrSelf();
            if (mAppOpsManager.noteProxyOp(opName, callingPackage) != AppOpsManager.MODE_ALLOWED) {
                throw new SecurityException(
                        message + ": " + callingPackage + " is not allowed to " + permission);
            }
        }
    }

    @Override
    public void dump(FileDescriptor fd, PrintWriter writer, String[] args) {
        Collection<DatabaseHelper> foo = mDatabases.values();
        for (DatabaseHelper dbh: foo) {
            writer.println(dump(dbh, true));
        }
        writer.flush();
    }

    private String dump(DatabaseHelper dbh, boolean dumpDbLog) {
        StringBuilder s = new StringBuilder();
        s.append(dbh.mName);
        s.append(": ");
        SQLiteDatabase db = dbh.getReadableDatabase();
        if (db == null) {
            s.append("null");
        } else {
            s.append("version " + db.getVersion() + ", ");
            Cursor c = db.query("files", new String[] {"count(*)"}, null, null, null, null, null);
            try {
                if (c != null && c.moveToFirst()) {
                    int num = c.getInt(0);
                    s.append(num + " rows, ");
                } else {
                    s.append("couldn't get row count, ");
                }
            } finally {
                IoUtils.closeQuietly(c);
            }
            s.append(dbh.mNumInserts + " inserts, ");
            s.append(dbh.mNumUpdates + " updates, ");
            s.append(dbh.mNumDeletes + " deletes, ");
            s.append(dbh.mNumQueries + " queries, ");
            if (dbh.mScanStartTime != 0) {
                s.append("scan started " + DateUtils.formatDateTime(getContext(),
                        dbh.mScanStartTime / 1000,
                        DateUtils.FORMAT_SHOW_DATE
                        | DateUtils.FORMAT_SHOW_TIME
                        | DateUtils.FORMAT_ABBREV_ALL));
                long now = dbh.mScanStopTime;
                if (now < dbh.mScanStartTime) {
                    now = SystemClock.currentTimeMicro();
                }
                s.append(" (" + DateUtils.formatElapsedTime(
                        (now - dbh.mScanStartTime) / 1000000) + ")");
                if (dbh.mScanStopTime < dbh.mScanStartTime) {
                    if (mMediaScannerVolume != null &&
                            dbh.mName.startsWith(mMediaScannerVolume)) {
                        s.append(" (ongoing)");
                    } else {
                        s.append(" (scanning " + mMediaScannerVolume + ")");
                    }
                }
            }
            if (dumpDbLog) {
                c = db.query("log", new String[] {"time", "message"},
                        null, null, null, null, "rowid");
                try {
                    if (c != null) {
                        while (c.moveToNext()) {
                            String when = c.getString(0);
                            String msg = c.getString(1);
                            s.append("\n" + when + " : " + msg);
                        }
                    }
                } finally {
                    IoUtils.closeQuietly(c);
                }
            }
        }
        return s.toString();
    }
}<|MERGE_RESOLUTION|>--- conflicted
+++ resolved
@@ -43,7 +43,6 @@
 import android.content.UriMatcher;
 import android.content.pm.PackageManager;
 import android.content.pm.PackageManager.NameNotFoundException;
-import android.content.pm.UserInfo;
 import android.content.res.Resources;
 import android.database.Cursor;
 import android.database.DatabaseUtils;
@@ -72,8 +71,6 @@
 import android.os.Process;
 import android.os.RemoteException;
 import android.os.SystemClock;
-import android.os.UserHandle;
-import android.os.UserManager;
 import android.os.storage.StorageManager;
 import android.os.storage.StorageVolume;
 import android.os.storage.VolumeInfo;
@@ -3874,21 +3871,12 @@
     private boolean isOtherUserExternalDir(String path) {
         List<VolumeInfo> volumes = mStorageManager.getVolumes();
         for (VolumeInfo volume : volumes) {
-<<<<<<< HEAD
-            if (contains(volume.path, path)) {
-                // If any of mExternalStoragePaths belongs to this volume and doesn't contain
-                // the path, then we consider the path to be from another user
-                for (String externalStoragePath : mExternalStoragePaths) {
-                    if (contains(volume.path, externalStoragePath)
-                            && !contains(externalStoragePath, path)) {
-=======
             if (FileUtils.contains(volume.path, path)) {
                 // If any of mExternalStoragePaths belongs to this volume and doesn't include
                 // the path, then we consider the path to be from another user
                 for (String externalStoragePath : mExternalStoragePaths) {
                     if (FileUtils.contains(volume.path, externalStoragePath)
                             && !FileUtils.contains(externalStoragePath, path)) {
->>>>>>> 83dc5212
                         return true;
                     }
                 }
@@ -3897,22 +3885,6 @@
         return false;
     }
 
-<<<<<<< HEAD
-    private static boolean contains(String dirPath, String filePath) {
-        if (dirPath== null || filePath == null) return false;
-
-        if (dirPath.equals(filePath)) {
-            return true;
-        }
-
-        if (!dirPath.endsWith("/")) {
-            dirPath += "/";
-        }
-        return filePath.startsWith(dirPath);
-    }
-
-=======
->>>>>>> 83dc5212
     private boolean isSecondaryExternalPath(String path) {
         for (int i = 1; i < mExternalStoragePaths.length; i++) {
             if (path.startsWith(mExternalStoragePaths[i])) {
