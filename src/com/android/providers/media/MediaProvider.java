--- conflicted
+++ resolved
@@ -3161,13 +3161,8 @@
     }
 
     private static String TAG = "MediaProvider";
-<<<<<<< HEAD
     private static final boolean LOCAL_LOGV = false;
-    private static final int DATABASE_VERSION = 91;
-=======
-    private static final boolean LOCAL_LOGV = true;
     private static final int DATABASE_VERSION = 92;
->>>>>>> 86f165b6
     private static final String INTERNAL_DATABASE_NAME = "internal.db";
 
     // maximum number of cached external databases to keep
