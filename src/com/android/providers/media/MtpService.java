/*
 * Copyright (C) 2010 The Android Open Source Project
 *
 * Licensed under the Apache License, Version 2.0 (the "License");
 * you may not use this file except in compliance with the License.
 * You may obtain a copy of the License at
 *
 *      http://www.apache.org/licenses/LICENSE-2.0
 *
 * Unless required by applicable law or agreed to in writing, software
 * distributed under the License is distributed on an "AS IS" BASIS,
 * WITHOUT WARRANTIES OR CONDITIONS OF ANY KIND, either express or implied.
 * See the License for the specific language governing permissions and
 * limitations under the License.
 */

package com.android.providers.media;

import android.annotation.NonNull;
import android.app.ActivityManager;
import android.app.Service;
import android.content.Intent;
import android.hardware.usb.UsbManager;
import android.mtp.MtpDatabase;
import android.mtp.MtpServer;
import android.mtp.MtpStorage;
import android.os.Build;
import android.os.Environment;
import android.os.IBinder;
import android.os.UserHandle;
import android.os.storage.StorageEventListener;
import android.os.storage.StorageManager;
import android.os.storage.StorageVolume;
import android.util.Log;

import com.android.internal.annotations.GuardedBy;
import com.android.internal.util.Preconditions;

import java.io.File;
import java.util.HashMap;
import android.os.SystemProperties;
import android.app.KeyguardManager;
import android.content.Context;


public class MtpService extends Service {
    private static final String TAG = "MtpService";
    private static final boolean LOGD = false;

    // We restrict PTP to these subdirectories
    private static final String[] PTP_DIRECTORIES = new String[] {
        Environment.DIRECTORY_DCIM,
        Environment.DIRECTORY_PICTURES,
    };

    private void addStorageDevicesLocked() {
        if (mPtpMode) {
            // In PTP mode we support only primary storage
            final StorageVolume primary = StorageManager.getPrimaryVolume(mVolumes);
            final String path = primary.getPath();
            if (path != null) {
                String state = mStorageManager.getVolumeState(path);
                if (Environment.MEDIA_MOUNTED.equals(state)) {
                    addStorageLocked(mVolumeMap.get(path));
                }
            }
        } else {
            for (StorageVolume volume : mVolumeMap.values()) {
                addStorageLocked(volume);
            }
        }
    }

    private final StorageEventListener mStorageEventListener = new StorageEventListener() {
        @Override
        public void onStorageStateChanged(String path, String oldState, String newState) {
            synchronized (MtpService.this) {
                Log.d(TAG, "onStorageStateChanged " + path + " " + oldState + " -> " + newState);
                if (Environment.MEDIA_MOUNTED.equals(newState)) {
                    volumeMountedLocked(path);
                } else if (Environment.MEDIA_MOUNTED.equals(oldState)) {
                    StorageVolume volume = mVolumeMap.remove(path);
                    if (volume != null) {
                        removeStorageLocked(volume);
                    }
                }
            }
        }
    };

    /**
     * Static state of MtpServer. MtpServer opens FD for MTP driver internally and we cannot open
     * multiple MtpServer at the same time. The static field used to handle the case where MtpServer
     * lives beyond the lifetime of MtpService.
     *
     * Lock MtpService.this before locking MtpService.class if needed. Otherwise it goes to
     * deadlock.
     */
    @GuardedBy("MtpService.class")
    private static ServerHolder sServerHolder;

    private StorageManager mStorageManager;

    /** Flag indicating if MTP is disabled due to keyguard */
    @GuardedBy("this")
    private boolean mMtpDisabled;
    @GuardedBy("this")
    private boolean mUnlocked;
    @GuardedBy("this")
    private boolean mPtpMode;

    @GuardedBy("this")
    private final HashMap<String, StorageVolume> mVolumeMap = new HashMap<String, StorageVolume>();
    @GuardedBy("this")
    private final HashMap<String, MtpStorage> mStorageMap = new HashMap<String, MtpStorage>();
    @GuardedBy("this")
    private StorageVolume[] mVolumes;

    @Override
    public void onCreate() {
        mStorageManager = StorageManager.from(this);
        synchronized (this) {
            updateDisabledStateLocked();
            mStorageManager.registerListener(mStorageEventListener);
            StorageVolume[] volumes = mStorageManager.getVolumeList();
            mVolumes = volumes;
            for (int i = 0; i < volumes.length; i++) {
                String path = volumes[i].getPath();
                String state = mStorageManager.getVolumeState(path);
                if (Environment.MEDIA_MOUNTED.equals(state)) {
                    volumeMountedLocked(path);
                }
            }
        }
    }

    @Override
    public int onStartCommand(Intent intent, int flags, int startId) {
<<<<<<< HEAD
        boolean usbConfargingOnly = SystemProperties.get("persist.usbconfiguration", "mtp").equals("none");
        KeyguardManager kg = (KeyguardManager) getApplicationContext().getSystemService(Context.KEYGUARD_SERVICE);
        boolean lockedDevice = kg != null && kg.inKeyguardRestrictedInputMode();

        mUnlocked = (!lockedDevice && !usbConfargingOnly)? true: intent.getBooleanExtra(UsbManager.USB_DATA_UNLOCKED, true);
        if (LOGD) { Log.d(TAG, "onStartCommand intent=" + intent + " mUnlocked=" + mUnlocked); }
        synchronized (mBinder) {
=======
        synchronized (this) {
            mUnlocked = intent.getBooleanExtra(UsbManager.USB_DATA_UNLOCKED, false);
            if (LOGD) { Log.d(TAG, "onStartCommand intent=" + intent + " mUnlocked=" + mUnlocked); }
>>>>>>> 83dc5212
            updateDisabledStateLocked();
            mPtpMode = (intent == null ? false
                    : intent.getBooleanExtra(UsbManager.USB_FUNCTION_PTP, false));
            String[] subdirs = null;
            if (mPtpMode) {
                int count = PTP_DIRECTORIES.length;
                subdirs = new String[count];
                for (int i = 0; i < count; i++) {
                    File file =
                            Environment.getExternalStoragePublicDirectory(PTP_DIRECTORIES[i]);
                    // make sure this directory exists
                    file.mkdirs();
                    subdirs[i] = file.getPath();
                }
            }
            final StorageVolume primary = StorageManager.getPrimaryVolume(mVolumes);
            manageServiceLocked(primary, subdirs);
        }

        return START_REDELIVER_INTENT;
    }

    private void updateDisabledStateLocked() {
        final boolean isCurrentUser = UserHandle.myUserId() == ActivityManager.getCurrentUser();
        mMtpDisabled = !mUnlocked || !isCurrentUser;
        if (LOGD) {
            Log.d(TAG, "updating state; isCurrentUser=" + isCurrentUser + ", mMtpLocked="
                    + mMtpDisabled);
        }
    }

    /**
     * Manage {@link #mServer}, creating only when running as the current user.
     */
    private void manageServiceLocked(StorageVolume primary, String[] subdirs) {
        final boolean isCurrentUser = UserHandle.myUserId() == ActivityManager.getCurrentUser();

        synchronized (MtpService.class) {
            if (sServerHolder != null) {
                if (LOGD) {
                    Log.d(TAG, "Cannot launch second MTP server.");
                }
                // Previously executed MtpServer is still running. It will be terminated
                // because MTP device FD will become invalid soon. Also MtpService will get new
                // intent after that when UsbDeviceManager configures USB with new state.
                return;
            }
            if (!isCurrentUser) {
                return;
            }

            Log.d(TAG, "starting MTP server in " + (mPtpMode ? "PTP mode" : "MTP mode"));
            final MtpDatabase database = new MtpDatabase(this, MediaProvider.EXTERNAL_VOLUME,
                    primary.getPath(), subdirs);
            String deviceSerialNumber = Build.SERIAL;
            if (Build.UNKNOWN.equals(deviceSerialNumber)) {
                deviceSerialNumber = "????????";
            }
            final MtpServer server =
                    new MtpServer(
                            database,
                            mPtpMode,
                            new OnServerTerminated(),
                            Build.MANUFACTURER, // MTP DeviceInfo: Manufacturer
                            Build.MODEL,        // MTP DeviceInfo: Model
                            "1.0",              // MTP DeviceInfo: Device Version
                            deviceSerialNumber  // MTP DeviceInfo: Serial Number
                            );
            database.setServer(server);
            sServerHolder = new ServerHolder(server, database);

            // Need to run addStorageDevicesLocked after sServerHolder is set since it accesses
            // sServerHolder.
            if (!mMtpDisabled) {
                addStorageDevicesLocked();
            }
            server.start();
        }
    }

    @Override
    public void onDestroy() {
        mStorageManager.unregisterListener(mStorageEventListener);
    }

    private final IMtpService.Stub mBinder =
            new IMtpService.Stub() {
        @Override
        public void sendObjectAdded(int objectHandle) {
            synchronized (MtpService.class) {
                if (sServerHolder != null) {
                    sServerHolder.server.sendObjectAdded(objectHandle);
                }
            }
        }

        @Override
        public void sendObjectRemoved(int objectHandle) {
            synchronized (MtpService.class) {
                if (sServerHolder != null) {
                    sServerHolder.server.sendObjectRemoved(objectHandle);
                }
            }
        }
    };

    @Override
    public IBinder onBind(Intent intent) {
        return mBinder;
    }

    private void volumeMountedLocked(String path) {
        for (int i = 0; i < mVolumes.length; i++) {
            StorageVolume volume = mVolumes[i];
            if (volume.getPath().equals(path)) {
                mVolumeMap.put(path, volume);
                if (!mMtpDisabled) {
                    // In PTP mode we support only primary storage
                    if (volume.isPrimary() || !mPtpMode) {
                        addStorageLocked(volume);
                    }
                }
                break;
            }
        }
    }

    private void addStorageLocked(StorageVolume volume) {
        MtpStorage storage = new MtpStorage(volume, getApplicationContext());
        mStorageMap.put(storage.getPath(), storage);

        if (storage.getStorageId() == StorageVolume.STORAGE_ID_INVALID) {
            Log.w(TAG, "Ignoring volume with invalid MTP storage ID: " + storage);
            return;
        } else {
            Log.d(TAG, "Adding MTP storage 0x" + Integer.toHexString(storage.getStorageId())
                    + " at " + storage.getPath());
        }

        synchronized (MtpService.class) {
            if (sServerHolder != null) {
                sServerHolder.database.addStorage(storage);
                sServerHolder.server.addStorage(storage);
            }
        }
    }

    private void removeStorageLocked(StorageVolume volume) {
        MtpStorage storage = mStorageMap.remove(volume.getPath());
        if (storage == null) {
            Log.e(TAG, "Missing MtpStorage for " + volume.getPath());
            return;
        }

        Log.d(TAG, "Removing MTP storage " + Integer.toHexString(storage.getStorageId()) + " at "
                + storage.getPath());

        synchronized (MtpService.class) {
            if (sServerHolder != null) {
                sServerHolder.database.removeStorage(storage);
                sServerHolder.server.removeStorage(storage);
            }
        }
    }

    private static class ServerHolder {
        @NonNull final MtpServer server;
        @NonNull final MtpDatabase database;

        ServerHolder(@NonNull MtpServer server, @NonNull MtpDatabase database) {
            Preconditions.checkNotNull(server);
            Preconditions.checkNotNull(database);
            this.server = server;
            this.database = database;
        }

        void close() {
            this.database.setServer(null);
        }
    }

    private class OnServerTerminated implements Runnable {
        @Override
        public void run() {
            synchronized (MtpService.class) {
                if (sServerHolder == null) {
                    Log.e(TAG, "sServerHolder is unexpectedly null.");
                    return;
                }
                sServerHolder.close();
                sServerHolder = null;
            }
        }
    }
}<|MERGE_RESOLUTION|>--- conflicted
+++ resolved
@@ -136,19 +136,13 @@
 
     @Override
     public int onStartCommand(Intent intent, int flags, int startId) {
-<<<<<<< HEAD
         boolean usbConfargingOnly = SystemProperties.get("persist.usbconfiguration", "mtp").equals("none");
         KeyguardManager kg = (KeyguardManager) getApplicationContext().getSystemService(Context.KEYGUARD_SERVICE);
         boolean lockedDevice = kg != null && kg.inKeyguardRestrictedInputMode();
 
-        mUnlocked = (!lockedDevice && !usbConfargingOnly)? true: intent.getBooleanExtra(UsbManager.USB_DATA_UNLOCKED, true);
-        if (LOGD) { Log.d(TAG, "onStartCommand intent=" + intent + " mUnlocked=" + mUnlocked); }
-        synchronized (mBinder) {
-=======
         synchronized (this) {
-            mUnlocked = intent.getBooleanExtra(UsbManager.USB_DATA_UNLOCKED, false);
+            mUnlocked = (!lockedDevice && !usbConfargingOnly)? true: intent.getBooleanExtra(UsbManager.USB_DATA_UNLOCKED, true);
             if (LOGD) { Log.d(TAG, "onStartCommand intent=" + intent + " mUnlocked=" + mUnlocked); }
->>>>>>> 83dc5212
             updateDisabledStateLocked();
             mPtpMode = (intent == null ? false
                     : intent.getBooleanExtra(UsbManager.USB_FUNCTION_PTP, false));
